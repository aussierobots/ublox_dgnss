// Copyright 2021 Australian Robotics Supplies & Technology
//
// Licensed under the Apache License, Version 2.0 (the "License");
// you may not use this file except in compliance with the License.
// You may obtain a copy of the License at
//
//     http://www.apache.org/licenses/LICENSE-2.0
//
// Unless required by applicable law or agreed to in writing, software
// distributed under the License is distributed on an "AS IS" BASIS,
// WITHOUT WARRANTIES OR CONDITIONS OF ANY KIND, either express or implied.
// See the License for the specific language governing permissions and
// limitations under the License.

#include <unistd.h>
#include <deque>
#include <mutex>
#include <string>
#include <chrono>
#include <ctime>
#include <memory>
#include <vector>
#include <map>
#include "rclcpp/rclcpp.hpp"
#include "rclcpp_components/register_node_macro.hpp"
#include "rcl_interfaces/msg/set_parameters_result.hpp"
#include "ublox_dgnss_node/visibility_control.h"
#include "ublox_dgnss_node/usb.hpp"
#include "ublox_dgnss_node/ubx/ubx_cfg.hpp"
#include "ublox_dgnss_node/ubx/ubx_mon.hpp"
#include "ublox_dgnss_node/ubx/ubx_inf.hpp"
#include "ublox_dgnss_node/ubx/ubx_ack.hpp"
#include "ublox_dgnss_node/ubx/ubx_nav.hpp"
#include "ublox_dgnss_node/ubx/ubx_rxm.hpp"
#include "ublox_dgnss_node/ubx/ubx_esf.hpp"
#include "ublox_dgnss_node/ubx/ubx_sec.hpp"
#include "ublox_ubx_msgs/msg/ubx_nav_clock.hpp"
#include "ublox_ubx_msgs/msg/ubx_nav_cov.hpp"
#include "ublox_ubx_msgs/msg/ubx_nav_dop.hpp"
#include "ublox_ubx_msgs/msg/ubx_nav_eoe.hpp"
#include "ublox_ubx_msgs/msg/ubx_nav_hp_pos_ecef.hpp"
#include "ublox_ubx_msgs/msg/ubx_nav_hp_pos_llh.hpp"
#include "ublox_ubx_msgs/msg/ubx_nav_odo.hpp"
#include "ublox_ubx_msgs/msg/ubx_nav_orb.hpp"
#include "ublox_ubx_msgs/msg/ubx_nav_sat.hpp"
#include "ublox_ubx_msgs/msg/ubx_nav_sig.hpp"
#include "ublox_ubx_msgs/msg/ubx_nav_pos_ecef.hpp"
#include "ublox_ubx_msgs/msg/ubx_nav_pos_llh.hpp"
#include "ublox_ubx_msgs/msg/ubx_nav_pvt.hpp"
#include "ublox_ubx_msgs/msg/ubx_nav_rel_pos_ned.hpp"
#include "ublox_ubx_msgs/msg/ubx_nav_status.hpp"
#include "ublox_ubx_msgs/msg/ubx_nav_time_utc.hpp"
#include "ublox_ubx_msgs/msg/ubx_nav_vel_ecef.hpp"
#include "ublox_ubx_msgs/msg/ubx_nav_vel_ned.hpp"
#include "ublox_ubx_msgs/msg/ubx_rxm_rtcm.hpp"
#include "ublox_ubx_msgs/msg/ubx_rxm_measx.hpp"
#include "ublox_ubx_msgs/msg/ubx_rxm_rawx.hpp"
#include "ublox_ubx_msgs/msg/ubx_esf_status.hpp"
#include "ublox_ubx_msgs/msg/ubx_esf_meas.hpp"
#include "ublox_ubx_msgs/msg/ubx_sec_sig.hpp"
#include "ublox_ubx_msgs/msg/ubx_sec_sig_log.hpp"
#include "ublox_ubx_msgs/msg/ubx_sec_uniqid.hpp"
#include "ublox_ubx_interfaces/srv/hot_start.hpp"
#include "ublox_ubx_interfaces/srv/warm_start.hpp"
#include "ublox_ubx_interfaces/srv/cold_start.hpp"
#include "ublox_ubx_interfaces/srv/reset_odo.hpp"

#include "rtcm_msgs/msg/message.hpp"

using namespace std::chrono_literals;
using std::placeholders::_1;
using std::placeholders::_2;
using std::placeholders::_3;

namespace ublox_dgnss
{

enum FrameType
{
  frame_in,       // in from the gps device
  frame_out       // out to the gps device
};
struct ubx_queue_frame_t
{
  rclcpp::Time ts;
  std::shared_ptr<ubx::Frame> ubx_frame;
  FrameType frame_type;
};

enum ParamStatus
{
  PARAM_INITIAL,       // default value parameter used
                       // ie not set by user (and sent to GPS) or retrieved from gps
  PARAM_USER,       // value set by user either overidden at startup or param set
  PARAM_LOADED,       // loaded from gps device - not all items have a value set
                      // or default value on the gps
  PARAM_VALSET,       // value sent to gps device - might get rejected there
  PARAM_VALGET,       // attempt to retrieve value from gps device
  PARAM_ACKNAK       // todo in a future version - poll for value or valset might not work
};
struct param_state_t
{
  rclcpp::ParameterValue value;
  ParamStatus status;
};

class UbloxDGNSSNode : public rclcpp::Node
{
public:
  UBLOX_DGNSS_NODE_PUBLIC
  explicit UbloxDGNSSNode(const rclcpp::NodeOptions & options)
  : Node("ublox_dgnss", rclcpp::NodeOptions(options)
      .automatically_declare_parameters_from_overrides(true))
  {
    RCLCPP_INFO(this->get_logger(), "starting %s", get_name());

    callback_group_ubx_timer_ = create_callback_group(rclcpp::CallbackGroupType::MutuallyExclusive);
    callback_group_usb_events_timer_ = create_callback_group(
      rclcpp::CallbackGroupType::MutuallyExclusive);

    // this flag is used to control if certain parameters can be updated
    is_initialising_ = true;

    auto parameters_client = std::make_shared<rclcpp::SyncParametersClient>(this);
    while (!parameters_client->wait_for_service(1s)) {
      if (!rclcpp::ok()) {
        RCLCPP_ERROR(
          get_logger(), "Interrupted while waiting for parameter client service. Exiting.");
        rclcpp::shutdown();
      }
      RCLCPP_WARN(get_logger(), "parameter client service not available, waiting again...");
    }

    // check for device serial string parameter
    check_for_device_serial_param(parameters_client);
    // check for frame_id parameter
    check_for_frame_id_param(parameters_client);

    // check that the CFG parameters are valid that have been supplied as args/yaml
    std::vector<std::string> prefixes;
    auto list_param_result = list_parameters(prefixes, 1);
    for (auto name : list_param_result.names) {
      // check for specified serial number string, silently skip over it - already handled above
      if (strcmp(name.c_str(), DEV_STRING_PARAM_NAME.c_str()) == 0) {
        continue;
      }
      // check for specified frame_id string, silently skip over it - already handled above
      if (strcmp(name.c_str(), FRAME_ID_PARAM_NAME.c_str()) == 0) {
        continue;
      }
      // ignore other parameters that don't start with "CFG"
      if (strncmp(name.c_str(), "CFG", 3) != 0) {
        continue;
      }
      RCLCPP_INFO(get_logger(), "parameter supplied: %s", name.c_str());
      bool valid = false;
      for (const auto & kv : ubx::cfg::ubxKeyCfgItemMap) {
        auto ubx_cfg_item = kv.second;
        if (strcmp(ubx_cfg_item.ubx_config_item, name.c_str()) == 0) {
          valid = true;
          break;
        }
      }
      if (!valid) {
        RCLCPP_WARN(
          get_logger(), "parameter supplied: %s is not recognised. Ignoring!",
          name.c_str());
      }
    }

    auto qos = rclcpp::SensorDataQoS();

    ubx_nav_clock_pub_ = this->create_publisher<ublox_ubx_msgs::msg::UBXNavClock>(
      "ubx_nav_clock",
      qos);
    ubx_nav_cov_pub_ = this->create_publisher<ublox_ubx_msgs::msg::UBXNavCov>("ubx_nav_cov", qos);
    ubx_nav_dop_pub_ = this->create_publisher<ublox_ubx_msgs::msg::UBXNavDOP>("ubx_nav_dop", qos);
    ubx_nav_eoe_pub_ = this->create_publisher<ublox_ubx_msgs::msg::UBXNavEOE>("ubx_nav_eoe", qos);
    ubx_nav_hp_pos_ecef_pub_ = this->create_publisher<ublox_ubx_msgs::msg::UBXNavHPPosECEF>(
      "ubx_nav_hp_pos_ecef", qos);
    ubx_nav_hp_pos_llh_pub_ = this->create_publisher<ublox_ubx_msgs::msg::UBXNavHPPosLLH>(
      "ubx_nav_hp_pos_llh", qos);
    ubx_nav_odo_pub_ = this->create_publisher<ublox_ubx_msgs::msg::UBXNavOdo>("ubx_nav_odo", qos);
    ubx_nav_orb_pub_ = this->create_publisher<ublox_ubx_msgs::msg::UBXNavOrb>("ubx_nav_orb", qos);
    ubx_nav_sat_pub_ = this->create_publisher<ublox_ubx_msgs::msg::UBXNavSat>("ubx_nav_sat", qos);
    ubx_nav_sig_pub_ = this->create_publisher<ublox_ubx_msgs::msg::UBXNavSig>("ubx_nav_sig", qos);
    ubx_nav_pos_ecef_pub_ = this->create_publisher<ublox_ubx_msgs::msg::UBXNavPosECEF>(
      "ubx_nav_pos_ecef", qos);
    ubx_nav_pos_llh_pub_ = this->create_publisher<ublox_ubx_msgs::msg::UBXNavPosLLH>(
      "ubx_nav_pos_llh", qos);
    ubx_nav_pvt_pub_ = this->create_publisher<ublox_ubx_msgs::msg::UBXNavPVT>("ubx_nav_pvt", qos);
    ubx_nav_rel_pos_ned_pub_ = this->create_publisher<ublox_ubx_msgs::msg::UBXNavRelPosNED>(
      "ubx_nav_rel_pos_ned", qos);
    ubx_nav_status_pub_ = this->create_publisher<ublox_ubx_msgs::msg::UBXNavStatus>(
      "ubx_nav_status", qos);
    ubx_nav_time_utc_pub_ = this->create_publisher<ublox_ubx_msgs::msg::UBXNavTimeUTC>(
      "ubx_nav_time_utc", qos);
    ubx_nav_vel_ecef_pub_ = this->create_publisher<ublox_ubx_msgs::msg::UBXNavVelECEF>(
      "ubx_nav_vel_ecef", qos);
    ubx_nav_vel_ned_pub_ = this->create_publisher<ublox_ubx_msgs::msg::UBXNavVelNED>(
      "ubx_nav_vel_ned", qos);
    ubx_rxm_rtcm_pub_ = this->create_publisher<ublox_ubx_msgs::msg::UBXRxmRTCM>(
      "ubx_rxm_rtcm", qos);
    ubx_rxm_measx_pub_ = this->create_publisher<ublox_ubx_msgs::msg::UBXRxmMeasx>(
      "ubx_rxm_measx", qos);
    ubx_rxm_rawx_pub_ = this->create_publisher<ublox_ubx_msgs::msg::UBXRxmRawx>(
      "ubx_rxm_rawx", qos);
    ubx_esf_status_pub_ = this->create_publisher<ublox_ubx_msgs::msg::UBXEsfStatus>(
      "ubx_esf_status", qos);
    ubx_esf_meas_pub_ = this->create_publisher<ublox_ubx_msgs::msg::UBXEsfMeas>(
      "ubx_esf_meas", qos);
    ubx_sec_sig_pub_ = this->create_publisher<ublox_ubx_msgs::msg::UBXSecSig>("ubx_sec_sig", qos);
    ubx_sec_sig_log_pub_ = this->create_publisher<ublox_ubx_msgs::msg::UBXSecSigLog>(
      "ubx_sec_sig_log", qos);

    // ros2 parameter call backs
    parameters_callback_handle_ =
      this->add_on_set_parameters_callback(
      std::bind(
        &UbloxDGNSSNode::on_set_parameters_callback,
        this, _1));

    usb::connection_in_cb_fn connection_in_callback = std::bind(
      &UbloxDGNSSNode::ublox_in_callback,
      this, _1);
    usb::connection_out_cb_fn connection_out_callback = std::bind(
      &UbloxDGNSSNode::ublox_out_callback, this, _1);
    usb::connection_exception_cb_fn connection_exception_callback = std::bind(
      &UbloxDGNSSNode::ublox_exception_callback, this, _1, _2);
    usb::hotplug_attach_cb_fn usb_hotplug_attach_callback = std::bind(
      &UbloxDGNSSNode::hotplug_attach_callback, this);
    usb::hotplug_detach_cb_fn usb_hotplug_detach_callback = std::bind(
      &UbloxDGNSSNode::hotplug_detach_callback, this);

    std::string node_name(this->get_name());
    hot_start_service_ = this->create_service<ublox_ubx_interfaces::srv::HotStart>(
      node_name + "/hot_start", std::bind(&UbloxDGNSSNode::hot_start_callback, this, _1, _2));
    cold_start_service_ = this->create_service<ublox_ubx_interfaces::srv::ColdStart>(
      node_name + "/cold_start", std::bind(&UbloxDGNSSNode::cold_start_callback, this, _1, _2));
    warm_start_service_ = this->create_service<ublox_ubx_interfaces::srv::WarmStart>(
      node_name + "/warm_start", std::bind(&UbloxDGNSSNode::warm_start_callback, this, _1, _2));
    reset_odo_service_ = this->create_service<ublox_ubx_interfaces::srv::ResetODO>(
      node_name + "/reset_odo", std::bind(&UbloxDGNSSNode::reset_odo_callback, this, _1, _2));

    try {
      usbc_ = std::make_shared<usb::Connection>(F9_VENDOR_ID, F9_PRODUCT_ID, serial_str_);
      usbc_->set_in_callback(connection_in_callback);
      usbc_->set_out_callback(connection_out_callback);
      usbc_->set_exception_callback(connection_exception_callback);
      usbc_->set_hotplug_attach_callback(usb_hotplug_attach_callback);
      usbc_->set_hotplug_detach_callback(usb_hotplug_detach_callback);

      usbc_->init();
      usbc_->init_async();

      if (!usbc_->devh_valid()) {
        RCLCPP_ERROR(get_logger(), "USBDevice handle not valid. USB device not connected?");
        rclcpp::shutdown();
      }
    } catch (const char * msg) {
      RCLCPP_ERROR(this->get_logger(), "usb init error: %s", msg);
      if (usbc_ != nullptr) {
        usbc_->shutdown();
        usbc_.reset();
      }
      rclcpp::shutdown();
    }

    log_usbc();

    ubx_queue_.clear();
    ubx_timer_ = create_wall_timer(
      10ms, std::bind(&UbloxDGNSSNode::ubx_timer_callback, this),
      callback_group_ubx_timer_);

    ubx_cfg_ = std::make_shared<ubx::cfg::UbxCfg>(usbc_);
    ubx_cfg_->cfg_val_set_cfgdata_clear();
    ubx_cfg_->cfg_val_set_layer_ram(true);

    ubx_mon_ = std::make_shared<ubx::mon::UbxMon>(usbc_);
    ubx_inf_ = std::make_shared<ubx::inf::UbxInf>(usbc_);
    ubx_nav_ = std::make_shared<ubx::nav::UbxNav>(usbc_);
    ubx_rxm_ = std::make_shared<ubx::rxm::UbxRxm>(usbc_);
    ubx_esf_ = std::make_shared<ubx::esf::UbxEsf>(usbc_);
    ubx_sec_ = std::make_shared<ubx::sec::UbxSec>(usbc_);

    async_initialised_ = false;

    auto handle_usb_events_callback = [this]() -> void {
        if (usbc_ == nullptr) {
          return;
        }

        RCLCPP_DEBUG(get_logger(), "start handle_usb_events");
        try {
          usbc_->handle_usb_events();
        } catch (usb::UsbException & e) {
          RCLCPP_ERROR(this->get_logger(), "handle usb events UsbException: %s", e.what());
        } catch (std::exception & e) {
          RCLCPP_ERROR(this->get_logger(), "handle usb events exception: %s", e.what());
        } catch (const char * msg) {
          RCLCPP_ERROR(this->get_logger(), "handle usb events - %s", msg);
        }
        ;
        RCLCPP_DEBUG(get_logger(), "finish handle_usb_events");
      };
    handle_usb_events_timer_ = create_wall_timer(
      10ms, handle_usb_events_callback,
      callback_group_usb_events_timer_);

    if (!async_initialised_) {
      RCLCPP_INFO(get_logger(), "ublox_dgnss_init_async start");
      ublox_dgnss_init_async();
      RCLCPP_INFO(get_logger(), "ublox_dgnss_init_async finished");
      async_initialised_ = true;
    }

    ubx_esf_meas_sub_ = this->create_subscription<ublox_ubx_msgs::msg::UBXEsfMeas>(
      "/ubx_esf_meas_to_device", 10, std::bind(&UbloxDGNSSNode::ubx_esf_meas_callback, this, _1));
    rtcm_sub_ = this->create_subscription<rtcm_msgs::msg::Message>(
      "/ntrip_client/rtcm", 10, std::bind(&UbloxDGNSSNode::rtcm_callback, this, _1));

    is_initialising_ = false;
  }


  UBLOX_DGNSS_NODE_LOCAL
  ~UbloxDGNSSNode()
  {
    usbc_->shutdown();
    usbc_.reset();
    RCLCPP_INFO(this->get_logger(), "finished");
  }

private:
  bool is_initialising_;

  rclcpp::CallbackGroup::SharedPtr callback_group_usb_events_timer_;
  rclcpp::CallbackGroup::SharedPtr callback_group_ubx_timer_;

  std::shared_ptr<usb::Connection> usbc_;
  std::shared_ptr<ubx::cfg::UbxCfg> ubx_cfg_;
  std::shared_ptr<ubx::mon::UbxMon> ubx_mon_;
  std::shared_ptr<ubx::inf::UbxInf> ubx_inf_;
  std::shared_ptr<ubx::nav::UbxNav> ubx_nav_;
  std::shared_ptr<ubx::rxm::UbxRxm> ubx_rxm_;
  std::shared_ptr<ubx::esf::UbxEsf> ubx_esf_;
  std::shared_ptr<ubx::sec::UbxSec> ubx_sec_;

  rclcpp::node_interfaces::OnSetParametersCallbackHandle::SharedPtr parameters_callback_handle_;
// specific to libusb to to process events asynchronously
  rclcpp::TimerBase::SharedPtr handle_usb_events_timer_;

// don't want to block fetching of messages from the ublox device,
// so put them in a queue, with a timestamp to be processed later
  std::deque<ubx_queue_frame_t> ubx_queue_;
  std::mutex ubx_queue_mutex_;

  rclcpp::TimerBase::SharedPtr ubx_timer_;

  bool async_initialised_;

  std::map<std::string, param_state_t> cfg_param_cache_map_;

  std::string frame_id_;
<<<<<<< HEAD
  std::string unique_id_;
=======
  const std::string FRAME_ID_PARAM_NAME = "FRAME_ID";

  std::string serial_str_ ;
  const std::string DEV_STRING_PARAM_NAME = "DEVICE_SERIAL_STRING";
>>>>>>> 54ca4928

  rclcpp::Publisher<ublox_ubx_msgs::msg::UBXNavClock>::SharedPtr ubx_nav_clock_pub_;
  rclcpp::Publisher<ublox_ubx_msgs::msg::UBXNavCov>::SharedPtr ubx_nav_cov_pub_;
  rclcpp::Publisher<ublox_ubx_msgs::msg::UBXNavDOP>::SharedPtr ubx_nav_dop_pub_;
  rclcpp::Publisher<ublox_ubx_msgs::msg::UBXNavEOE>::SharedPtr ubx_nav_eoe_pub_;
  rclcpp::Publisher<ublox_ubx_msgs::msg::UBXNavHPPosECEF>::SharedPtr ubx_nav_hp_pos_ecef_pub_;
  rclcpp::Publisher<ublox_ubx_msgs::msg::UBXNavHPPosLLH>::SharedPtr ubx_nav_hp_pos_llh_pub_;
  rclcpp::Publisher<ublox_ubx_msgs::msg::UBXNavOdo>::SharedPtr ubx_nav_odo_pub_;
  rclcpp::Publisher<ublox_ubx_msgs::msg::UBXNavOrb>::SharedPtr ubx_nav_orb_pub_;
  rclcpp::Publisher<ublox_ubx_msgs::msg::UBXNavSat>::SharedPtr ubx_nav_sat_pub_;
  rclcpp::Publisher<ublox_ubx_msgs::msg::UBXNavSig>::SharedPtr ubx_nav_sig_pub_;
  rclcpp::Publisher<ublox_ubx_msgs::msg::UBXNavPosECEF>::SharedPtr ubx_nav_pos_ecef_pub_;
  rclcpp::Publisher<ublox_ubx_msgs::msg::UBXNavPosLLH>::SharedPtr ubx_nav_pos_llh_pub_;
  rclcpp::Publisher<ublox_ubx_msgs::msg::UBXNavPVT>::SharedPtr ubx_nav_pvt_pub_;
  rclcpp::Publisher<ublox_ubx_msgs::msg::UBXNavRelPosNED>::SharedPtr ubx_nav_rel_pos_ned_pub_;
  rclcpp::Publisher<ublox_ubx_msgs::msg::UBXNavStatus>::SharedPtr ubx_nav_status_pub_;
  rclcpp::Publisher<ublox_ubx_msgs::msg::UBXNavTimeUTC>::SharedPtr ubx_nav_time_utc_pub_;
  rclcpp::Publisher<ublox_ubx_msgs::msg::UBXNavVelECEF>::SharedPtr ubx_nav_vel_ecef_pub_;
  rclcpp::Publisher<ublox_ubx_msgs::msg::UBXNavVelNED>::SharedPtr ubx_nav_vel_ned_pub_;
  rclcpp::Publisher<ublox_ubx_msgs::msg::UBXRxmRTCM>::SharedPtr ubx_rxm_rtcm_pub_;
  rclcpp::Publisher<ublox_ubx_msgs::msg::UBXRxmMeasx>::SharedPtr ubx_rxm_measx_pub_;
  rclcpp::Publisher<ublox_ubx_msgs::msg::UBXRxmRawx>::SharedPtr ubx_rxm_rawx_pub_;
  rclcpp::Publisher<ublox_ubx_msgs::msg::UBXEsfStatus>::SharedPtr ubx_esf_status_pub_;
  rclcpp::Publisher<ublox_ubx_msgs::msg::UBXEsfMeas>::SharedPtr ubx_esf_meas_pub_;
  rclcpp::Publisher<ublox_ubx_msgs::msg::UBXSecSig>::SharedPtr ubx_sec_sig_pub_;
  rclcpp::Publisher<ublox_ubx_msgs::msg::UBXSecSigLog>::SharedPtr ubx_sec_sig_log_pub_;

  rclcpp::Subscription<ublox_ubx_msgs::msg::UBXEsfMeas>::SharedPtr ubx_esf_meas_sub_;
  rclcpp::Subscription<rtcm_msgs::msg::Message>::SharedPtr rtcm_sub_;

  rclcpp::Service<ublox_ubx_interfaces::srv::HotStart>::SharedPtr hot_start_service_;
  rclcpp::Service<ublox_ubx_interfaces::srv::WarmStart>::SharedPtr warm_start_service_;
  rclcpp::Service<ublox_ubx_interfaces::srv::ColdStart>::SharedPtr cold_start_service_;
  rclcpp::Service<ublox_ubx_interfaces::srv::ResetODO>::SharedPtr reset_odo_service_;

  UBLOX_DGNSS_NODE_LOCAL
  void check_for_device_serial_param(rclcpp::SyncParametersClient::SharedPtr param_client)
  {
    // default to empty string
    serial_str_ = "";
    // Check if the parameter exists
    if (!param_client->has_parameter(DEV_STRING_PARAM_NAME)) {
      RCLCPP_INFO(this->get_logger(), "Parameter %s not found, will use first ublox device.", DEV_STRING_PARAM_NAME.c_str());
      return;
    }

    // Get the parameter value
    serial_str_ = param_client->get_parameter<std::string>(DEV_STRING_PARAM_NAME);
    RCLCPP_INFO(this->get_logger(), "Parameter %s found with value: %s", DEV_STRING_PARAM_NAME.c_str(), serial_str_.c_str());
  }

  UBLOX_DGNSS_NODE_LOCAL
  void check_for_frame_id_param(rclcpp::SyncParametersClient::SharedPtr param_client)
  {
    // default to ubx
    frame_id_ = "ubx";
    // Check if the parameter exists
    if (!param_client->has_parameter(FRAME_ID_PARAM_NAME)) {
      RCLCPP_INFO(this->get_logger(), "Parameter %s not found, defaulting to 'ubx' frame_id", FRAME_ID_PARAM_NAME.c_str());
      return;
    }

    // Get the parameter value
    frame_id_ = param_client->get_parameter<std::string>(FRAME_ID_PARAM_NAME);
    RCLCPP_INFO(this->get_logger(), "Parameter %s found with value: %s", FRAME_ID_PARAM_NAME.c_str(), frame_id_.c_str());
  }


  UBLOX_DGNSS_NODE_LOCAL
  void log_usbc()
  {
    RCLCPP_INFO(
      this->get_logger(), "usb vendor_id: 0x%04x product_id: 0x%04x serial_str: %s bus: %03d address: %03d " \
      "port_number: %d speed: %s num_interfaces: %u " \
      "ep_data out: 0x%02x in: 0x%02x ep_comms in: 0x%02x",
      usbc_->vendor_id(),
      usbc_->product_id(),
      usbc_->serial_str().c_str(),
      usbc_->bus_number(),
      usbc_->device_address(),
      usbc_->port_number(),
      usbc_->device_speed_txt(),
      usbc_->num_interfaces(),
      usbc_->ep_data_out_addr(),
      usbc_->ep_data_in_addr(),
      usbc_->ep_comms_in_addr());
  }

public:
// declare ubx ros parameter
  UBLOX_DGNSS_NODE_LOCAL
  void set_or_declare_ubx_cfg_param(
    const ubx::cfg::ubx_cfg_item_t & ubx_ci,
    const ubx::value_t & ubx_value, bool is_initial = false)
  {
    rclcpp::ParameterValue p_value;

    // auto overrides is on, so if supplied as args/yaml already set
    bool p_set = has_parameter(ubx_ci.ubx_config_item);

    switch (ubx_ci.ubx_type) {
      case ubx::L:
        p_value = rclcpp::ParameterValue(static_cast<bool>(ubx_value.l));
        break;
      case ubx::E1:
      case ubx::U1:
        p_value = rclcpp::ParameterValue(ubx_value.u1);
        break;
      case ubx::X1:
        p_value = rclcpp::ParameterValue(ubx_value.x1);
        break;
      case ubx::I1:
        p_value = rclcpp::ParameterValue(ubx_value.i1);
        break;
      case ubx::E2:
      case ubx::U2:
        p_value = rclcpp::ParameterValue(ubx_value.u2);
        break;
      case ubx::X2:
        p_value = rclcpp::ParameterValue(ubx_value.x2);
        break;
      case ubx::I2:
        p_value = rclcpp::ParameterValue(ubx_value.i2);
        break;
      case ubx::E4:
      case ubx::U4: {
          int64_t value_u4 = (int64_t)ubx_value.u4;
          p_value = rclcpp::ParameterValue(value_u4);
        }
        break;
      case ubx::X4: {
          int64_t value_x4 = (int64_t)ubx_value.x4;
          p_value = rclcpp::ParameterValue(value_x4);
        }
        break;
      case ubx::I4:
        p_value = rclcpp::ParameterValue(ubx_value.i4);
        break;
      case ubx::R4:
        p_value = rclcpp::ParameterValue(ubx_value.r4);
        break;
      case ubx::U8: {
          int64_t value_u8 = (int64_t)ubx_value.u8;
          p_value = rclcpp::ParameterValue(value_u8);
        }
        break;
      case ubx::X8: {
          int64_t value_x8 = (int64_t)ubx_value.x8;
          p_value = rclcpp::ParameterValue(value_x8);
        }
        break;
      case ubx::I8:
        p_value = rclcpp::ParameterValue(ubx_value.i8);
        break;
      case ubx::R8:
        p_value = rclcpp::ParameterValue(ubx_value.r8);
        break;
      default:
        RCLCPP_WARN(get_logger(), "cfg_item: %s type not defined", ubx_ci.ubx_config_item);
    }

    rclcpp::Parameter p;
    p = rclcpp::Parameter(ubx_ci.ubx_config_item, p_value);
    if (is_initial && p_set) {
      // parameter set via argument override at startup
      p = get_parameter(ubx_ci.ubx_config_item);
    }

    // this following cache map contains values retrieved from the GPS device and needs to be set
    // before either declaring or setting the ROS2 parameter. The on set parameter callback
    // functions use this cache map to determine if the values have changed. If they have then
    // it sets the value on the gps device

    auto p_status = PARAM_LOADED;
    if (is_initial) {
      if (p_set) {
        p_status = PARAM_USER;
      } else {
        p_status = PARAM_INITIAL;
      }
    }

    cfg_param_cache_map_[p.get_name()] = {p_value, p_status};
    if (p_set) {
      RCLCPP_DEBUG(get_logger(), "cfg set_parameter name: %s", p.get_name().c_str());
      set_parameter(p);
    } else {
      auto d_value = declare_parameter(p.get_name(), p_value);
      if (d_value != p_value) {
        cfg_param_cache_map_[p.get_name()] = {d_value, PARAM_USER};
        RCLCPP_INFO(
          get_logger(), "cfg declare_parameter name: %s with arguments supplied value ",
          p.get_name().c_str());
      } else {
        RCLCPP_INFO(get_logger(), "cfg declare_parameter name: %s", p.get_name().c_str());
      }
    }
  }

// declare ubx paramters
  UBLOX_DGNSS_NODE_LOCAL
  void ubx_cfg_payload_parameters(std::shared_ptr<ubx::cfg::CfgValGetPayload> cfg_val_get_payload)
  {
    for (const auto kv : cfg_val_get_payload->cfg_data) {
      auto ubx_ci = ubx::cfg::ubxKeyCfgItemMap[kv.ubx_key_id];
      set_or_declare_ubx_cfg_param(ubx_ci, kv.ubx_value);
    }
  }

  rcl_interfaces::msg::SetParametersResult cfg_val_set_from_ubx_ci_p_state(
    ubx::cfg::ubx_cfg_item_t ubx_ci, param_state_t param_state)
  {
    auto parameter = rclcpp::Parameter(ubx_ci.ubx_config_item, param_state.value);
    return cfg_val_set_from_parameter(parameter);
  }

  rcl_interfaces::msg::SetParametersResult cfg_val_set_from_parameter(rclcpp::Parameter parameter)
  {
    rcl_interfaces::msg::SetParametersResult result;
    result.successful = true;

    // find the ubx cfg item
    bool valid = false;
    for (const auto & kv : ubx::cfg::ubxKeyCfgItemMap) {
      auto ubx_key_id = kv.first;
      auto ubx_cfg_item = kv.second;
      if (strcmp(ubx_cfg_item.ubx_config_item, parameter.get_name().c_str()) == 0) {
        valid = true;
        ubx::value_t value {0x0000000000000000};

        try {
          switch (ubx_cfg_item.ubx_type) {
            case ubx::L:
              value.l = parameter.as_bool();
              break;
            case ubx::E1:
            case ubx::U1:
              value.u1 = (ubx::u1_t)parameter.as_int();
              break;
            case ubx::X1:
              value.x1 = (ubx::x1_t)parameter.as_int();
              break;
            case ubx::I1:
              value.i1 = (ubx::i1_t)parameter.as_int();
              break;
            case ubx::E2:
            case ubx::U2:
              value.u2 = (ubx::u2_t)parameter.as_int();
              break;
            case ubx::X2:
              value.x2 = (ubx::x2_t)parameter.as_int();
              break;
            case ubx::I2:
              value.i2 = (ubx::i2_t)parameter.as_int();
              break;
            case ubx::E4:
            case ubx::U4:
              value.u4 = (ubx::u4_t)parameter.as_int();
              break;
            case ubx::X4:
              value.x4 = (ubx::x4_t)parameter.as_int();
              break;
            case ubx::I4:
              value.i4 = (ubx::i4_t)parameter.as_int();
              break;
            case ubx::R4:
              value.r4 = (ubx::r4_t)parameter.as_double();
              break;
            case ubx::U8:
              value.u8 = (ubx::u8_t)parameter.as_int();
              break;
            case ubx::X8:
              value.x8 = (ubx::x8_t)parameter.as_int();
              break;
            case ubx::I8:
              value.i8 = (ubx::i8_t)parameter.as_int();
              break;
            case ubx::R8:
              value.r8 = (ubx::r8_t)parameter.as_double();
              break;
            default:
              RCLCPP_WARN(
                get_logger(), "on_set_parameters_callback cfg_item: %s type not defined",
                ubx_cfg_item.ubx_config_item);
          }

          // using this parameter so update cache map and schedule to send to the gps device
          std::ostringstream voss;
          voss << "0x" << std::setfill('0') << std::setw(2) << std::right << std::hex;
          for (size_t i = 0; i < ubx_key_id.storage_size(); i++) {
            voss << +value.bytes[i];
          }
          RCLCPP_DEBUG(
            get_logger(), "cfg_item: %s appending to queue cfg_val_set_key: %s value: %s " \
            "storage_size: %lu",
            ubx_cfg_item.ubx_config_item,
            ubx_key_id.to_hex().c_str(), voss.str().c_str(), ubx_key_id.storage_size());

          ubx_cfg_->cfg_val_set_key_append(ubx_key_id, value);

          cfg_param_cache_map_[parameter.get_name()] =
          {parameter.get_parameter_value(), PARAM_VALSET};
        } catch (const rclcpp::ParameterTypeException & e) {
          valid = false;
          RCLCPP_DEBUG(
            get_logger(), "cfg_val_set_from_parameter ParamterTypeException: %s",
            e.what());
          result.reason = e.what();
          result.reason += " ";
          break;
        } catch (const std::exception & e) {
          valid = false;
          RCLCPP_DEBUG(get_logger(), "cfg_val_set_from_parameter exception: %s", e.what());
          result.reason = e.what();
          result.reason += " ";
          break;
        }
      }
      if (valid) {
        break;
      }
    }     // end for loop over ubxCfgItemMap

    if (!valid) {
      result.reason += parameter.get_name() + " is not valid!";
      result.successful = false;
    }

    return result;
  }

// on set parameters callback function
  UBLOX_DGNSS_NODE_LOCAL
  rcl_interfaces::msg::SetParametersResult on_set_parameters_callback(
    const std::vector<rclcpp::Parameter> & parameters)
  {
    rcl_interfaces::msg::SetParametersResult result;
    result.successful = true;

    try {
      for (const rclcpp::Parameter & parameter : parameters) {
        auto cache_state = cfg_param_cache_map_[parameter.get_name()];
        rclcpp::ParameterValue cache_value = cache_state.value;
        if ((cache_state.status == PARAM_LOADED || cache_state.status == PARAM_VALSET) &&
          cache_value == parameter.get_parameter_value())
        {
          RCLCPP_DEBUG(
            get_logger(), "on_set_parameters_callback parameter: %s same in cache. Not updating.",
            parameter.get_name().c_str());
        } else if (is_initialising_ && cache_state.status == PARAM_INITIAL) {
          RCLCPP_DEBUG(
            get_logger(), "on_set_parameters_callback parameter: %s initial.",
            parameter.get_name().c_str());
        } else {
          if (cache_state.status == PARAM_USER) {
            RCLCPP_DEBUG(
              get_logger(), "on_set_parameters_callback parameter: %s args/yaml supplied.",
              parameter.get_name().c_str());
          }
          result = cfg_val_set_from_parameter(parameter);
        }

        if (!result.successful) {
          RCLCPP_WARN(
            get_logger(), "parameter %s not set - %s",
            parameter.get_name().c_str(), result.reason.c_str());
          break;
        } else {
          RCLCPP_INFO(
            get_logger(), "parameter set %s: %s",
            parameter.get_name().c_str(), parameter.value_to_string().c_str());
        }
      }

      if (!is_initialising_ && result.successful && ubx_cfg_->cfg_val_set_cfgdata_size() > 0) {
        RCLCPP_DEBUG(
          get_logger(),
          "on_set_parameters_callback sending async cfg_val_set_poll for parameter changes... ");
        ubx_cfg_->cfg_val_set_transaction(0);
        ubx_cfg_->cfg_val_set_poll_async();
        ubx_cfg_->cfg_val_set_cfgdata_clear();
      }
    } catch (const ubx::UbxValueException & e) {
      RCLCPP_ERROR(get_logger(), "UbxValueException: %s", e.what());
      result.successful = false;
      result.reason = e.what();
    } catch (const std::exception & e) {
      RCLCPP_ERROR(
        get_logger(), "Exception: %s",
        e.what());
      result.successful = false;
      result.reason = e.what();
    }

    return result;
  }

  UBLOX_DGNSS_NODE_LOCAL
  void hot_start_callback(
    const std::shared_ptr<ublox_ubx_interfaces::srv::HotStart::Request> request,
    std::shared_ptr<ublox_ubx_interfaces::srv::HotStart::Response> response)
  {
    RCLCPP_WARN(
      get_logger(), "hot_start service called reset_type: %s",
      ubx::to_hex(request->reset_type).c_str());
    ubx_cfg_->cfg_rst_set_nav_bbr_mask(ubx::cfg::NAV_BBR_HOT_START);
    ubx_cfg_->cfg_rst_set_reset_mode(request->reset_type);
    ubx_cfg_->cfg_rst_command_async();
    (void)response;
  }

  UBLOX_DGNSS_NODE_LOCAL
  void warm_start_callback(
    const std::shared_ptr<ublox_ubx_interfaces::srv::WarmStart::Request> request,
    std::shared_ptr<ublox_ubx_interfaces::srv::WarmStart::Response> response)
  {
    RCLCPP_WARN(
      get_logger(), "warm_start service called reset_type: %s",
      ubx::to_hex(request->reset_type).c_str());
    ubx_cfg_->cfg_rst_set_nav_bbr_mask(ubx::cfg::NAV_BBR_WARM_START);
    ubx_cfg_->cfg_rst_set_reset_mode(request->reset_type);
    ubx_cfg_->cfg_rst_command_async();
    (void)response;
  }

  UBLOX_DGNSS_NODE_LOCAL
  void cold_start_callback(
    const std::shared_ptr<ublox_ubx_interfaces::srv::ColdStart::Request> request,
    std::shared_ptr<ublox_ubx_interfaces::srv::ColdStart::Response> response)
  {
    RCLCPP_WARN(
      get_logger(), "cold_start service called reset_type: %s",
      ubx::to_hex(request->reset_type).c_str());
    ubx_cfg_->cfg_rst_set_nav_bbr_mask(ubx::cfg::NAV_BBR_COLD_START);
    ubx_cfg_->cfg_rst_set_reset_mode(request->reset_type);
    ubx_cfg_->cfg_rst_command_async();
    (void)response;
  }

  UBLOX_DGNSS_NODE_LOCAL
  void reset_odo_callback(
    const std::shared_ptr<ublox_ubx_interfaces::srv::ResetODO::Request> request,
    std::shared_ptr<ublox_ubx_interfaces::srv::ResetODO::Response> response)
  {
    RCLCPP_WARN(get_logger(), "reset_odo service");
    RCLCPP_DEBUG(get_logger(), "ubx_nav_resetodo poll_async ...");
    ubx_nav_->resetodo()->poll_async();
    (void)request;
    (void)response;
  }

  UBLOX_DGNSS_NODE_LOCAL
  void ubx_esf_meas_callback(const ublox_ubx_msgs::msg::UBXEsfMeas & msg) const
  {
    if (msg.num_meas > 0 && msg.data.size() != msg.num_meas) {
      RCLCPP_WARN(
        get_logger(),
        "ubx_esf_meas_callback num_meas %d != data array size %ld - not sending to usb",
        msg.num_meas,
        msg.data.size());
      return;
    }

    if (ubx_esf_->usbc() == nullptr || !ubx_esf_->usbc()->devh_valid()) {
      RCLCPP_WARN(get_logger(), "usbc_ not valid - not sending ubx_esf_meas to device!");
      return;
    }

    if (!ubx_esf_->usbc()->attached()) {
      RCLCPP_WARN(get_logger(), "USB device not attached - not sending ubx_esf_meas to device!");
      return;
    }

    ubx_esf_->meas_full()->payload()->load_from_msg(msg);
    RCLCPP_DEBUG(
      get_logger(), "ubx_esf_meas_callback sending payload - %s",
      ubx_esf_->meas_full()->payload()->to_string().c_str());

    ubx_esf_->meas_full()->poll_async();
  }

  UBLOX_DGNSS_NODE_LOCAL
  void rtcm_callback(const rtcm_msgs::msg::Message & msg) const
  {
    if (usbc_ == nullptr || !usbc_->devh_valid()) {
      RCLCPP_WARN(get_logger(), "usbc_ not valid - not sending rtcm to device!");
      return;
    }
    if (!usbc_->attached()) {
      RCLCPP_WARN(get_logger(), "USB device not attached - not sending rtcm to device!");
      return;
    }
    std::ostringstream oss;
    std::vector<u_char> data_out;
    data_out.resize(msg.message.size());
    for (auto b : msg.message) {
      oss << std::hex << std::setfill('0') << std::setw(2) << +b;
      data_out.push_back(b);
    }

    RCLCPP_DEBUG(get_logger(), "rtcm_callback msg.message: 0x%s", oss.str().c_str());

    usbc_->write_buffer(data_out.data(), data_out.size());
  }

// handle host in from ublox gps to host callback
  UBLOX_DGNSS_NODE_LOCAL
  void ublox_in_callback(libusb_transfer * transfer_in)
  {
    rclcpp::Time ts = rclcpp::Clock().now();

    const char * remove_any_of = "\n\r";

    size_t len = transfer_in->actual_length;
    unsigned char * buf = transfer_in->buffer;

    if (len > 0) {
      // NMEA string starts with a $
      if (buf[0] == 0x24) {
        buf[len] = 0;
        for (size_t i = len - 2; i < len; i++) {
          if (strchr(remove_any_of, buf[i])) {
            buf[i] = 0;
          }
        }
        RCLCPP_INFO(get_logger(), "nmea: %s", buf);
      } else {
        // UBX starts with 0x65 0x62
        if (len > 2 && buf[0] == ubx::UBX_SYNC_CHAR_1 && buf[1] == ubx::UBX_SYNC_CHAR_2) {
          auto frame = std::make_shared<ubx::Frame>();
          frame->buf.reserve(len);
          frame->buf.resize(len);
          memcpy(frame->buf.data(), &buf[0], len);
          frame->from_buf_build();
          ubx_queue_frame_t queue_frame {ts, frame, FrameType::frame_in};
          {
            const std::lock_guard<std::mutex> lock(ubx_queue_mutex_);
            ubx_queue_.push_back(queue_frame);
          }
        }

        std::ostringstream os;
        os << "0x";
        for (size_t i = 0; i < len; i++) {
          os << std::setfill('0') << std::setw(2) << std::right << std::hex << +buf[i];
        }

        RCLCPP_DEBUG(get_logger(), "in - buf: %s", os.str().c_str());
      }
    } else {
      RCLCPP_DEBUG(get_logger(), "in - buf len is zero");
    }

    size_t num_transfer_in_queued = usbc_->queued_transfer_in_num();
    if (num_transfer_in_queued > 1) {
      RCLCPP_WARN(
        get_logger(), "too many transfer in transfers are queued (%lu)", num_transfer_in_queued);
    }
  }

// handle out to ublox gps device to host callback
  UBLOX_DGNSS_NODE_PUBLIC
  void ublox_out_callback(libusb_transfer * transfer_out)
  {
    rclcpp::Time ts = rclcpp::Clock().now();

    size_t len = transfer_out->actual_length;
    unsigned char * buf = transfer_out->buffer;

    // UBX starts with 0x65 0x62
    if (len > 2 && buf[0] == ubx::UBX_SYNC_CHAR_1 && buf[1] == ubx::UBX_SYNC_CHAR_2) {
      auto frame = std::make_shared<ubx::Frame>();
      frame->buf.resize(len);
      memcpy(frame->buf.data(), &buf[0], len);
      frame->from_buf_build();
      ubx_queue_frame_t queue_frame {ts, frame, FrameType::frame_out};
      {
        const std::lock_guard<std::mutex> lock(ubx_queue_mutex_);
        ubx_queue_.push_back(queue_frame);
      }
    }

    std::ostringstream os;
    os << "0x";
    for (int i = 0; i < transfer_out->actual_length; i++) {
      os << std::setfill('0') << std::setw(2) << std::right << std::hex << +buf[i];
    }

    RCLCPP_DEBUG(
      this->get_logger(), "out - status: %d length: %d buf: %s",
      transfer_out->status, transfer_out->actual_length,
      os.str().c_str());
  }

  UBLOX_DGNSS_NODE_PUBLIC
  void ublox_exception_callback(usb::UsbException e, void * user_data)
  {
    (void)user_data;
    RCLCPP_ERROR(this->get_logger(), "ublox exception: %s", e.what());
  }

  UBLOX_DGNSS_NODE_PUBLIC
  void hotplug_attach_callback()
  {
    if (is_initialising_) {
      RCLCPP_WARN(get_logger(), "usb hotplug attach - initial");
    } else {
      RCLCPP_WARN(get_logger(), "usb hotplug attach");
      usbc_->init_async();
      RCLCPP_DEBUG(get_logger(), "ubx_mon_ver poll_async ...");
      ubx_mon_->ver()->poll_async();

      RCLCPP_DEBUG(get_logger(), "ublox_val_set_all_cfg_items_async() ...");
      ublox_val_set_all_cfg_items_async();
      // ublox_val_get_all_cfg_items_async();
    }
  }

  UBLOX_DGNSS_NODE_PUBLIC
  void hotplug_detach_callback()
  {
    RCLCPP_WARN(this->get_logger(), "usb hotplug detach");
  }

// UBLOX_DGNSS_NODE_PUBLIC
// void ublox_timer_callback() {
//   const char *remove_any_of = "\n\r";

//   static u_char buf[64*10+1];
//   int len;
//   try {
//     len = usbc_->read_chars(buf, sizeof(buf));
//     buf[len] = 0;
//     if (len > 0) {
//       for (int i = len -2; i < len; i++)
//         if (strchr(remove_any_of, buf[i]))
//           buf[i]=0;
//     }
//     if (buf[0]==0x24)
//       RCLCPP_INFO(this->get_logger(),"len: %d read: %s", len, &buf);
//     else {
//       std::ostringstream os;
//       os << "0x";
//       for (size_t i = 0; i < len; i++) {
//         os <<std::setfill('0') << std::setw(2) << std::right << std::hex << +buf[i];
//       }
//       RCLCPP_INFO(this->get_logger(),"len: %d buf: %s", len, os.str().c_str());
//     }
//   } catch (usb::UsbException& e) {
//     RCLCPP_WARN(this->get_logger(), "usb read_chars exception: %s", e.what());
//   } catch (usb::TimeoutException& e) {
//     RCLCPP_WARN(this->get_logger(), "usb read_chars timeout: %s", e.what());
//   };
// }

private:
  UBLOX_DGNSS_NODE_LOCAL
  void ubx_timer_callback()
  {
    // if we dont have anything to do just return
    if (ubx_queue_.size() == 0) {
      return;
    }

    while (ubx_queue_.size() > 0) {
      try {
        ubx_queue_frame_t f = ubx_queue_[0];
        switch (f.frame_type) {
          case FrameType::frame_in:
            ubx_queue_frame_in(&f);
            break;
          case FrameType::frame_out:
            ubx_queue_frame_out(&f);
            break;
          default:
            RCLCPP_ERROR(
              get_logger(), "Unknown ubx_queue frame_type: %d - doing nothing", f.frame_type);
        }
      } catch (const ubx::UbxValueException & e) {
        RCLCPP_ERROR(get_logger(), "ubx_queue_frame_in UbxValueException: %s", e.what());
      } catch (const std::exception & e) {
        RCLCPP_ERROR(get_logger(), "ubx_queue_frame_in exception: %s", e.what());
      }

      {
        const std::lock_guard<std::mutex> lock(ubx_queue_mutex_);
        ubx_queue_.pop_front();
      }
    }
  }

  UBLOX_DGNSS_NODE_LOCAL
  bool ubx_frame_checksum_check(std::shared_ptr<ubx::Frame> ubx_f)
  {
    bool check_result = true;
    ubx::u1_t ck_a, ck_b;
    std::tie(ck_a, ck_b) = ubx_f->ubx_check_sum();

    if (ck_a != ubx_f->ck_a || ck_b != ubx_f->ck_b) {
      check_result = false;
    }
    return check_result;
  }

  UBLOX_DGNSS_NODE_LOCAL
  void ubx_queue_frame_in(ubx_queue_frame_t * f)
  {
    RCLCPP_DEBUG(
      get_logger(), "ubx class: 0x%02x id: 0x%02x in payload - %s",
      f->ubx_frame->msg_class, f->ubx_frame->msg_id,
      f->ubx_frame->payload_to_hex().c_str());

    if (!ubx_frame_checksum_check(f->ubx_frame)) {
      RCLCPP_WARN(
        get_logger(), "ubx class: 0x%02x id: 0x%02x in checksum failed! Frame ignored ...",
        f->ubx_frame->msg_class,
        f->ubx_frame->msg_id);
      return;
    }

    switch (f->ubx_frame->msg_class) {
      case ubx::UBX_CFG:
        ubx_cfg_in_frame(f);
        break;
      case ubx::UBX_ACK:
        ubx_ack_frame(f);
        break;
      case ubx::UBX_MON:
        ubx_mon_in_frame(f);
        break;
      case ubx::UBX_INF:
        ubx_inf_in_frame(f);
        break;
      case ubx::UBX_NAV:
        ubx_nav_in_frame(f);
        break;
      case ubx::UBX_RXM:
        ubx_rxm_in_frame(f);
        break;
      case ubx::UBX_ESF:
        ubx_esf_in_frame(f);
        break;
      case ubx::UBX_SEC:
        ubx_sec_in_frame(f);
        break;
      default:
        RCLCPP_WARN(
          get_logger(), "ubx class: 0x%02x unknown ... doing nothing", f->ubx_frame->msg_class);
    }
  }

  UBLOX_DGNSS_NODE_LOCAL
  void ubx_queue_frame_out(ubx_queue_frame_t * f)
  {
    RCLCPP_DEBUG(
      get_logger(), "ubx class: 0x%02x id: 0x%02x out payload - %s",
      f->ubx_frame->msg_class, f->ubx_frame->msg_id,
      f->ubx_frame->payload_to_hex().c_str());

    if (!ubx_frame_checksum_check(f->ubx_frame)) {
      RCLCPP_WARN(
        get_logger(), "ubx class: 0x%02x id: 0x%02x checksum failed! Frame ignored ...",
        f->ubx_frame->msg_class,
        f->ubx_frame->msg_id);
      return;
    }

    switch (f->ubx_frame->msg_class) {
      case ubx::UBX_CFG:
        ubx_cfg_out_frame(f);
        break;
      case ubx::UBX_MON:
        ubx_mon_out_frame(f);
        break;
      case ubx::UBX_NAV:
        ubx_nav_out_frame(f);
        break;
      case ubx::UBX_RXM:
        ubx_rxm_out_frame(f);
        break;
      case ubx::UBX_ESF:
        ubx_esf_out_frame(f);
        break;
      case ubx::UBX_SEC:
        ubx_sec_out_frame(f);
        break;
      default:
        RCLCPP_WARN(
          get_logger(), "unkown class: 0x%02x unknown ... doing nothing", f->ubx_frame->msg_class);
    }
  }


  UBLOX_DGNSS_NODE_LOCAL
  void ubx_cfg_out_frame(ubx_queue_frame_t * f)
  {
    switch (f->ubx_frame->msg_id) {
      case ubx::UBX_CFG_VALGET:
        RCLCPP_DEBUG(
          get_logger(), "ubx class: 0x%02x id: 0x%02x cfg val get poll sent to usb device",
          f->ubx_frame->msg_class,
          f->ubx_frame->msg_id);
        break;
      case ubx::UBX_CFG_VALSET:
        RCLCPP_DEBUG(
          get_logger(), "ubx class: 0x%02x id: 0x%02x cfg val set sent to usb device",
          f->ubx_frame->msg_class,
          f->ubx_frame->msg_id);
        break;
      case ubx::UBX_CFG_RST:
        RCLCPP_DEBUG(
          get_logger(), "ubx class: 0x%02x id: 0x%02x cfg rst sent to usb device",
          f->ubx_frame->msg_class,
          f->ubx_frame->msg_id);
        break;
      default:
        RCLCPP_WARN(
          get_logger(), "ubx class: 0x%02x id: 0x%02x unknown ... doing nothing",
          f->ubx_frame->msg_class,
          f->ubx_frame->msg_id);
    }
  }

  UBLOX_DGNSS_NODE_LOCAL
  void ubx_mon_out_frame(ubx_queue_frame_t * f)
  {
    switch (f->ubx_frame->msg_id) {
      case ubx::UBX_MON_VER:
        RCLCPP_DEBUG(
          get_logger(), "ubx class: 0x%02x id: 0x%02x mon ver poll sent to usb device",
          f->ubx_frame->msg_class,
          f->ubx_frame->msg_id);
        break;
      default:
        RCLCPP_WARN(
          get_logger(), "ubx class: 0x%02x id: 0x%02x unknown ... doing nothing",
          f->ubx_frame->msg_class,
          f->ubx_frame->msg_id);
    }
  }

  UBLOX_DGNSS_NODE_LOCAL
  void ubx_nav_out_frame(ubx_queue_frame_t * f)
  {
    switch (f->ubx_frame->msg_id) {
      case ubx::UBX_NAV_CLOCK:
        RCLCPP_DEBUG(
          get_logger(), "ubx class: 0x%02x id: 0x%02x nav clock poll sent to usb device",
          f->ubx_frame->msg_class,
          f->ubx_frame->msg_id);
        break;
      case ubx::UBX_NAV_COV:
        RCLCPP_DEBUG(
          get_logger(), "ubx class: 0x%02x id: 0x%02x nav cov poll sent to usb device",
          f->ubx_frame->msg_class,
          f->ubx_frame->msg_id);
        break;
      case ubx::UBX_NAV_DOP:
        RCLCPP_DEBUG(
          get_logger(), "ubx class: 0x%02x id: 0x%02x nav dop poll sent to usb device",
          f->ubx_frame->msg_class,
          f->ubx_frame->msg_id);
        break;
      case ubx::UBX_NAV_POSECEF:
        RCLCPP_DEBUG(
          get_logger(), "ubx class: 0x%02x id: 0x%02x nav pos ecef poll sent to usb device",
          f->ubx_frame->msg_class,
          f->ubx_frame->msg_id);
        break;
      case ubx::UBX_NAV_HPPOSECEF:
        RCLCPP_DEBUG(
          get_logger(), "ubx class: 0x%02x id: 0x%02x nav hp pos ecef poll sent to usb device",
          f->ubx_frame->msg_class,
          f->ubx_frame->msg_id);
        break;
      case ubx::UBX_NAV_POSLLH:
        RCLCPP_DEBUG(
          get_logger(), "ubx class: 0x%02x id: 0x%02x nav pos llh poll sent to usb device",
          f->ubx_frame->msg_class,
          f->ubx_frame->msg_id);
        break;
      case ubx::UBX_NAV_HPPOSLLH:
        RCLCPP_DEBUG(
          get_logger(), "ubx class: 0x%02x id: 0x%02x nav hp pos llh poll sent to usb device",
          f->ubx_frame->msg_class,
          f->ubx_frame->msg_id);
        break;
      case ubx::UBX_NAV_ODO:
        RCLCPP_DEBUG(
          get_logger(), "ubx class: 0x%02x id: 0x%02x nav odo poll sent to usb device",
          f->ubx_frame->msg_class,
          f->ubx_frame->msg_id);
        break;
      case ubx::UBX_NAV_ORB:
        RCLCPP_DEBUG(
          get_logger(), "ubx class: 0x%02x id: 0x%02x nav orb poll sent to usb device",
          f->ubx_frame->msg_class,
          f->ubx_frame->msg_id);
        break;
      case ubx::UBX_NAV_SAT:
        RCLCPP_DEBUG(
          get_logger(), "ubx class: 0x%02x id: 0x%02x nav sat poll sent to usb device",
          f->ubx_frame->msg_class,
          f->ubx_frame->msg_id);
        break;
      case ubx::UBX_NAV_SIG:
        RCLCPP_DEBUG(
          get_logger(), "ubx class: 0x%02x id: 0x%02x nav sig poll sent to usb device",
          f->ubx_frame->msg_class,
          f->ubx_frame->msg_id);
        break;
      case ubx::UBX_NAV_RESETODO:
        RCLCPP_DEBUG(
          get_logger(), "ubx class: 0x%02x id: 0x%02x nav reset odo poll sent to usb device",
          f->ubx_frame->msg_class,
          f->ubx_frame->msg_id);
        break;
      case ubx::UBX_NAV_PVT:
        RCLCPP_DEBUG(
          get_logger(), "ubx class: 0x%02x id: 0x%02x nav pvt poll sent to usb device",
          f->ubx_frame->msg_class,
          f->ubx_frame->msg_id);
        break;
      case ubx::UBX_NAV_STATUS:
        RCLCPP_DEBUG(
          get_logger(), "ubx class: 0x%02x id: 0x%02x nav status poll sent to usb device",
          f->ubx_frame->msg_class,
          f->ubx_frame->msg_id);
        break;
      case ubx::UBX_NAV_RELPOSNED:
        RCLCPP_DEBUG(
          get_logger(), "ubx class: 0x%02x id: 0x%02x nav relposned poll sent to usb device",
          f->ubx_frame->msg_class,
          f->ubx_frame->msg_id);
        break;
      case ubx::UBX_NAV_TIMEUTC:
        RCLCPP_DEBUG(
          get_logger(), "ubx class: 0x%02x id: 0x%02x nav timeutc poll sent to usb device",
          f->ubx_frame->msg_class,
          f->ubx_frame->msg_id);
        break;
      case ubx::UBX_NAV_VELECEF:
        RCLCPP_DEBUG(
          get_logger(), "ubx class: 0x%02x id: 0x%02x nav velecef poll sent to usb device",
          f->ubx_frame->msg_class,
          f->ubx_frame->msg_id);
        break;
      case ubx::UBX_NAV_VELNED:
        RCLCPP_DEBUG(
          get_logger(), "ubx class: 0x%02x id: 0x%02x nav velned poll sent to usb device",
          f->ubx_frame->msg_class,
          f->ubx_frame->msg_id);
        break;
      default:
        RCLCPP_WARN(
          get_logger(), "ubx class: 0x%02x id: 0x%02x unknown ... doing nothing",
          f->ubx_frame->msg_class,
          f->ubx_frame->msg_id);
    }
  }

  UBLOX_DGNSS_NODE_LOCAL
  void ubx_rxm_out_frame(ubx_queue_frame_t * f)
  {
    switch (f->ubx_frame->msg_id) {
      case ubx::UBX_RXM_RTCM:
        RCLCPP_DEBUG(
          get_logger(), "ubx class: 0x%02x id: 0x%02x rxm rtcm poll sent to usb device",
          f->ubx_frame->msg_class,
          f->ubx_frame->msg_id);
        break;
      case ubx::UBX_RXM_MEASX:
        RCLCPP_DEBUG(
          get_logger(), "ubx class: 0x%02x id: 0x%02x rxm measx poll sent to usb device",
          f->ubx_frame->msg_class,
          f->ubx_frame->msg_id);
        break;
      case ubx::UBX_RXM_RAWX:
        RCLCPP_DEBUG(
          get_logger(), "ubx class: 0x%02x id: 0x%02x rxm rawx poll sent to usb device",
          f->ubx_frame->msg_class,
          f->ubx_frame->msg_id);
        break;
      default:
        RCLCPP_WARN(
          get_logger(), "ubx class: 0x%02x id: 0x%02x unknown ... doing nothing",
          f->ubx_frame->msg_class,
          f->ubx_frame->msg_id);
    }
  }

  UBLOX_DGNSS_NODE_LOCAL
  void ubx_esf_out_frame(ubx_queue_frame_t * f)
  {
    switch (f->ubx_frame->msg_id) {
      case ubx::UBX_ESF_STATUS:
        RCLCPP_DEBUG(
          get_logger(), "ubx class: 0x%02x id: 0x%02x esf status poll sent to usb device",
          f->ubx_frame->msg_class,
          f->ubx_frame->msg_id);
        break;
      case ubx::UBX_ESF_MEAS:
        RCLCPP_DEBUG(
          get_logger(), "ubx class: 0x%02x id: 0x%02x esf meas poll sent to usb device",
          f->ubx_frame->msg_class,
          f->ubx_frame->msg_id);
        break;
      default:
        RCLCPP_WARN(
          get_logger(), "ubx class: 0x%02x id: 0x%02x unknown ... doing nothing",
          f->ubx_frame->msg_class,
          f->ubx_frame->msg_id);
    }
  }

  UBLOX_DGNSS_NODE_LOCAL
  void ubx_sec_out_frame(ubx_queue_frame_t * f)
  {
    switch (f->ubx_frame->msg_id) {
      case ubx::UBX_SEC_SIG:
        RCLCPP_DEBUG(
          get_logger(), "ubx class: 0x%02x id: 0x%02x sec sig poll sent to usb device",
          f->ubx_frame->msg_class,
          f->ubx_frame->msg_id);
        break;
      case ubx::UBX_SEC_SIGLOG:
        RCLCPP_DEBUG(
          get_logger(), "ubx class: 0x%02x id: 0x%02x sec siglog poll sent to usb device",
          f->ubx_frame->msg_class,
          f->ubx_frame->msg_id);
        break;
      case ubx::UBX_SEC_UNIQID:
        RCLCPP_DEBUG(
          get_logger(), "ubx class: 0x%02x id: 0x%02x sec uniqid poll sent to usb device",
          f->ubx_frame->msg_class,
          f->ubx_frame->msg_id);
        break;
      default:
        RCLCPP_WARN(
          get_logger(), "ubx class: 0x%02x id: 0x%02x unknown ... doing nothing",
          f->ubx_frame->msg_class,
          f->ubx_frame->msg_id);
    }
  }
  UBLOX_DGNSS_NODE_LOCAL
  void ubx_ack_frame(ubx_queue_frame_t * f)
  {
    std::shared_ptr<ubx::ack::AckAckPayload> payload_ack_ack;
    std::shared_ptr<ubx::ack::AckNakPayload> payload_ack_nak;
    switch (f->ubx_frame->msg_id) {
      case ubx::UBX_ACK_ACK:
        payload_ack_ack = std::make_shared<ubx::ack::AckAckPayload>(
          f->ubx_frame->payload,
          f->ubx_frame->length);
        RCLCPP_DEBUG(
          get_logger(), "ubx class: 0x%02x id: 0x%02x ack ack payload - %s",
          f->ubx_frame->msg_class, f->ubx_frame->msg_id,
          payload_ack_ack->to_string().c_str());
        break;
      case ubx::UBX_ACK_NAK:
        payload_ack_nak = std::make_shared<ubx::ack::AckNakPayload>(
          f->ubx_frame->payload,
          f->ubx_frame->length);
        RCLCPP_WARN(
          get_logger(), "ubx class: 0x%02x id: 0x%02x ack nak payload - %s",
          f->ubx_frame->msg_class, f->ubx_frame->msg_id,
          payload_ack_nak->to_string().c_str());
        // TODO(someday) investigate how to get a message about why it returned a nak
        // switch (payload_ack_nak->msg_id) {
        //   case ubx::UBX_CFG_VALSET:
        //       if (ubx_cfg_->cfg_val_set_frame().use_count()>0) {
        //         RCLCPP_WARN(get_logger(), "retrying last cfg val set ...");
        //         ubx_cfg_->cfg_val_set_poll_retry_async();
        //         // only retry once
        //         ubx_cfg_->cfg_val_set_frame_reset();
        //       }
        //     break;
        //   default:
        //     break;
        // }
        break;
      default:
        RCLCPP_WARN(
          get_logger(), "ubx class: 0x%02x id: 0x%02x unknown ... doing nothing",
          f->ubx_frame->msg_class,
          f->ubx_frame->msg_id);
    }
  }

  UBLOX_DGNSS_NODE_LOCAL
  void ubx_cfg_in_frame(ubx_queue_frame_t * f)
  {
    switch (f->ubx_frame->msg_id) {
      case ubx::UBX_CFG_VALGET:
        ubx_cfg_->set_cfg_val_get_frame(f->ubx_frame);
        RCLCPP_DEBUG(
          get_logger(), "ubx class: 0x%02x id: 0x%02x cfg polled payload - %s",
          f->ubx_frame->msg_class, f->ubx_frame->msg_id,
          ubx_cfg_->cfg_val_get_payload()->to_string().c_str());
        ubx_cfg_payload_parameters(ubx_cfg_->cfg_val_get_payload());
        break;
      default:
        RCLCPP_WARN(
          get_logger(), "ubx class: 0x%02x id: 0x%02x unknown ... doing nothing",
          f->ubx_frame->msg_class,
          f->ubx_frame->msg_id);
    }
  }

  UBLOX_DGNSS_NODE_LOCAL
  void ubx_mon_in_frame(ubx_queue_frame_t * f)
  {
    switch (f->ubx_frame->msg_id) {
      case ubx::UBX_MON_VER:
        ubx_mon_->ver()->frame(f->ubx_frame);
        RCLCPP_DEBUG(
          get_logger(), "ubx class: 0x%02x id: 0x%02x mon ver polled payload - %s",
          f->ubx_frame->msg_class, f->ubx_frame->msg_id,
          ubx_mon_->ver()->payload()->to_string().c_str());
        break;
      default:
        RCLCPP_WARN(
          get_logger(), "ubx class: 0x%02x id: 0x%02x unknown ... doing nothing",
          f->ubx_frame->msg_class,
          f->ubx_frame->msg_id);
    }
  }

  UBLOX_DGNSS_NODE_LOCAL
  void ubx_inf_in_frame(ubx_queue_frame_t * f)
  {
    ubx_inf_->frame(f->ubx_frame);
    switch (f->ubx_frame->msg_id) {
      case ubx::UBX_INF_DEBUG:
        RCLCPP_DEBUG(
          get_logger(), "ubx class: 0x%02x id: 0x%02x inf debug payload - %s",
          f->ubx_frame->msg_class, f->ubx_frame->msg_id,
          ubx_inf_->debug()->payload()->to_string().c_str());
        break;
      case ubx::UBX_INF_ERROR:
        RCLCPP_DEBUG(
          get_logger(), "ubx class: 0x%02x id: 0x%02x inf error payload - %s",
          f->ubx_frame->msg_class, f->ubx_frame->msg_id,
          ubx_inf_->error()->payload()->to_string().c_str());
        break;
      case ubx::UBX_INF_NOTICE:
        RCLCPP_DEBUG(
          get_logger(), "ubx class: 0x%02x id: 0x%02x inf notice payload - %s",
          f->ubx_frame->msg_class, f->ubx_frame->msg_id,
          ubx_inf_->notice()->payload()->to_string().c_str());
        break;
      case ubx::UBX_INF_TEST:
        RCLCPP_DEBUG(
          get_logger(), "ubx class: 0x%02x id: 0x%02x inf test payload - %s",
          f->ubx_frame->msg_class, f->ubx_frame->msg_id,
          ubx_inf_->test()->payload()->to_string().c_str());
        break;
      case ubx::UBX_INF_WARNING:
        RCLCPP_DEBUG(
          get_logger(), "ubx class: 0x%02x id: 0x%02x inf warning payload - %s",
          f->ubx_frame->msg_class, f->ubx_frame->msg_id,
          ubx_inf_->warning()->payload()->to_string().c_str());
        break;
      default:
        RCLCPP_WARN(
          get_logger(), "ubx class: 0x%02x id: 0x%02x unknown ... doing nothing",
          f->ubx_frame->msg_class,
          f->ubx_frame->msg_id);
    }
  }

  UBLOX_DGNSS_NODE_LOCAL
  void ubx_nav_in_frame(ubx_queue_frame_t * f)
  {
    ubx_nav_->frame(f->ubx_frame);
    switch (f->ubx_frame->msg_id) {
      case ubx::UBX_NAV_CLOCK:
        ubx_nav_clock_pub(f, ubx_nav_->clock()->payload());
        break;
      case ubx::UBX_NAV_COV:
        ubx_nav_cov_pub(f, ubx_nav_->cov()->payload());
        break;
      case ubx::UBX_NAV_DOP:
        ubx_nav_dop_pub(f, ubx_nav_->dop()->payload());
        break;
      case ubx::UBX_NAV_EOE:
        ubx_nav_eoe_pub(f, ubx_nav_->eoe()->payload());
        break;
      case ubx::UBX_NAV_HPPOSECEF:
        ubx_nav_hp_pos_ecef_pub(f, ubx_nav_->hpposecef()->payload());
        break;
      case ubx::UBX_NAV_HPPOSLLH:
        ubx_nav_hp_pos_llh_pub(f, ubx_nav_->hpposllh()->payload());
        break;
      case ubx::UBX_NAV_ODO:
        ubx_nav_odo_pub(f, ubx_nav_->odo()->payload());
        break;
      case ubx::UBX_NAV_ORB:
        ubx_nav_orb_pub(f, ubx_nav_->orb()->payload());
        break;
      case ubx::UBX_NAV_SAT:
        ubx_nav_sat_pub(f, ubx_nav_->sat()->payload());
        break;
      case ubx::UBX_NAV_SIG:
        ubx_nav_sig_pub(f, ubx_nav_->sig()->payload());
        break;
      case ubx::UBX_NAV_POSECEF:
        ubx_nav_pos_ecef_pub(f, ubx_nav_->posecef()->payload());
        break;
      case ubx::UBX_NAV_POSLLH:
        ubx_nav_pos_llh_pub(f, ubx_nav_->posllh()->payload());
        break;
      case ubx::UBX_NAV_PVT:
        ubx_nav_pvt_pub(f, ubx_nav_->pvt()->payload());
        break;
      case ubx::UBX_NAV_RELPOSNED:
        ubx_nav_rel_pos_ned_pub(f, ubx_nav_->relposned()->payload());
        break;
      case ubx::UBX_NAV_STATUS:
        ubx_nav_status_pub(f, ubx_nav_->status()->payload());
        break;
      case ubx::UBX_NAV_TIMEUTC:
        ubx_nav_time_utc_pub(f, ubx_nav_->timeutc()->payload());
        break;
      case ubx::UBX_NAV_VELECEF:
        ubx_nav_vel_ecef_pub(f, ubx_nav_->velecef()->payload());
        break;
      case ubx::UBX_NAV_VELNED:
        ubx_nav_vel_ned_pub(f, ubx_nav_->velned()->payload());
        break;
      default:
        RCLCPP_WARN(
          get_logger(), "ubx class: 0x%02x id: 0x%02x unknown ... doing nothing",
          f->ubx_frame->msg_class,
          f->ubx_frame->msg_id);
    }
  }

  UBLOX_DGNSS_NODE_LOCAL
  void ubx_rxm_in_frame(ubx_queue_frame_t * f)
  {
    switch (f->ubx_frame->msg_id) {
      case ubx::UBX_RXM_RTCM:
        ubx_rxm_->rtcm()->frame(f->ubx_frame);
        ubx_rxm_rtcm_pub(f, ubx_rxm_->rtcm()->payload());
        break;
      case ubx::UBX_RXM_MEASX:
        ubx_rxm_->measx()->frame(f->ubx_frame);
        ubx_rxm_measx_pub(f, ubx_rxm_->measx()->payload());
        break;
      case ubx::UBX_RXM_RAWX:
        ubx_rxm_->rawx()->frame(f->ubx_frame);
        ubx_rxm_rawx_pub(f, ubx_rxm_->rawx()->payload());
        break;
      default:
        RCLCPP_WARN(
          get_logger(), "ubx class: 0x%02x id: 0x%02x unknown ... doing nothing",
          f->ubx_frame->msg_class,
          f->ubx_frame->msg_id);
    }
  }

  UBLOX_DGNSS_NODE_LOCAL
  void ubx_esf_in_frame(ubx_queue_frame_t * f)
  {
    switch (f->ubx_frame->msg_id) {
      case ubx::UBX_ESF_STATUS:
        ubx_esf_->status()->frame(f->ubx_frame);
        ubx_esf_status_pub(f, ubx_esf_->status()->payload());
        break;
      case ubx::UBX_ESF_MEAS:
        ubx_esf_->meas()->frame(f->ubx_frame);
        ubx_esf_meas_pub(f, ubx_esf_->meas()->payload());
        break;
      default:
        RCLCPP_WARN(
          get_logger(), "ubx class: 0x%02x id: 0x%02x unknown ... doing nothing",
          f->ubx_frame->msg_class,
          f->ubx_frame->msg_id);
    }
  }

  UBLOX_DGNSS_NODE_LOCAL
  void ubx_sec_in_frame(ubx_queue_frame_t * f)
  {
    switch (f->ubx_frame->msg_id) {
      case ubx::UBX_SEC_SIG: {
          ubx_sec_->sig()->frame(f->ubx_frame);
          ubx_sec_sig_pub(f, ubx_sec_->sig()->payload());
          break;
        }
      case ubx::UBX_SEC_SIGLOG: {
          ubx_sec_->siglog()->frame(f->ubx_frame);
          ubx_sec_siglog_pub(f, ubx_sec_->siglog()->payload());
          break;
        }
      case ubx::UBX_SEC_UNIQID: {
          ubx_sec_->uniqid()->frame(f->ubx_frame);
          auto unique_id = ubx_sec_->uniqid()->payload()->unique_id;
          std::ostringstream oss;
          oss << std::hex << std::setfill('0') << std::uppercase
              << std::setw(2) << static_cast<int>(unique_id[0])
              << std::setw(2) << static_cast<int>(unique_id[1])
              << std::setw(2) << static_cast<int>(unique_id[2])
              << std::setw(2) << static_cast<int>(unique_id[3])
              << std::setw(2) << static_cast<int>(unique_id[4]);
          unique_id_=oss.str();
          RCLCPP_INFO(
            get_logger(), "ubx sec unique_id: 0x%s",
            unique_id_.c_str());
          // ubx_sec_uniqid_pub(f, ubx_sec_->uniqid()->payload());
          break;
        }
      default: {
          RCLCPP_WARN(
            get_logger(), "ubx class: 0x%02x id: 0x%02x unknown ... doing nothing",
            f->ubx_frame->msg_class,
            f->ubx_frame->msg_id);
        }
    }
  }

  UBLOX_DGNSS_NODE_LOCAL
  void ubx_nav_vel_ecef_pub(
    ubx_queue_frame_t * f,
    std::shared_ptr<ubx::nav::velecef::NavVelECEFPayload> payload)
  {
    RCLCPP_DEBUG(
      get_logger(), "ubx class: 0x%02x id: 0x%02x nav velecef polled payload - %s",
      f->ubx_frame->msg_class, f->ubx_frame->msg_id,
      payload->to_string().c_str());

    auto msg = std::make_unique<ublox_ubx_msgs::msg::UBXNavVelECEF>();
    msg->header.frame_id = frame_id_;
    msg->header.stamp = f->ts;
    msg->itow = payload->iTOW;
    msg->ecef_vx = payload->ecefVX;
    msg->ecef_vy = payload->ecefVY;
    msg->ecef_vz = payload->ecefVZ;
    msg->s_acc = payload->sAcc;

    ubx_nav_vel_ecef_pub_->publish(*msg);
  }

  UBLOX_DGNSS_NODE_LOCAL
  void ubx_nav_vel_ned_pub(
    ubx_queue_frame_t * f,
    std::shared_ptr<ubx::nav::velned::NavVelNEDPayload> payload)
  {
    RCLCPP_DEBUG(
      get_logger(), "ubx class: 0x%02x id: 0x%02x nav velned polled payload - %s",
      f->ubx_frame->msg_class, f->ubx_frame->msg_id,
      payload->to_string().c_str());

    auto msg = std::make_unique<ublox_ubx_msgs::msg::UBXNavVelNED>();
    msg->header.frame_id = frame_id_;
    msg->header.stamp = f->ts;
    msg->itow = payload->iTOW;
    msg->vel_n = payload->velN;
    msg->vel_e = payload->velE;
    msg->vel_d = payload->velD;
    msg->speed = payload->speed;
    msg->g_speed = payload->gSpeed;
    msg->heading = payload->heading;
    msg->s_acc = payload->sAcc;
    msg->c_acc = payload->cAcc;

    ubx_nav_vel_ned_pub_->publish(*msg);
  }

  UBLOX_DGNSS_NODE_LOCAL
  void ubx_nav_time_utc_pub(
    ubx_queue_frame_t * f,
    std::shared_ptr<ubx::nav::timeutc::NavTimeUTCPayload> payload)
  {
    RCLCPP_DEBUG(
      get_logger(), "ubx class: 0x%02x id: 0x%02x nav timeutc polled payload - %s",
      f->ubx_frame->msg_class, f->ubx_frame->msg_id,
      payload->to_string().c_str());

    auto msg = std::make_unique<ublox_ubx_msgs::msg::UBXNavTimeUTC>();
    msg->header.frame_id = frame_id_;
    msg->header.stamp = f->ts;
    msg->itow = payload->iTOW;
    msg->t_acc = payload->tAcc;
    msg->nano = payload->nano;
    msg->year = payload->year;
    msg->month = payload->month;
    msg->day = payload->day;
    msg->hour = payload->hour;
    msg->min = payload->min;
    msg->sec = payload->sec;
    msg->valid_tow = payload->valid.bits.validTOW;
    msg->valid_wkn = payload->valid.bits.validWKN;
    msg->valid_utc = payload->valid.bits.validUTC;
    msg->utc_std.id = payload->valid.bits.utcStandard;

    ubx_nav_time_utc_pub_->publish(*msg);
  }

  UBLOX_DGNSS_NODE_LOCAL
  void ubx_nav_rel_pos_ned_pub(
    ubx_queue_frame_t * f,
    std::shared_ptr<ubx::nav::relposned::NavRelPosNedPayload> payload)
  {
    RCLCPP_DEBUG(
      get_logger(), "ubx class: 0x%02x id: 0x%02x nav relposned polled payload - %s",
      f->ubx_frame->msg_class, f->ubx_frame->msg_id,
      payload->to_string().c_str());
    auto msg = std::make_unique<ublox_ubx_msgs::msg::UBXNavRelPosNED>();
    msg->header.frame_id = frame_id_;
    msg->header.stamp = f->ts;
    msg->version = payload->version;
    msg->ref_station_id = payload->refStationId;
    msg->itow = payload->iTOW;
    msg->rel_pos_n = payload->relPosN;
    msg->rel_pos_e = payload->relPosE;
    msg->rel_pos_d = payload->relPosD;
    msg->rel_pos_length = payload->relPosLength;
    msg->rel_pos_heading = payload->relPosHeading;
    msg->rel_pos_hp_n = payload->relPosHPN;
    msg->rel_pos_hp_e = payload->relPosHPE;
    msg->rel_pos_hp_d = payload->relPosHPD;
    msg->rel_pos_hp_length = payload->relPosHPLength;
    msg->acc_n = payload->accN;
    msg->acc_e = payload->accE;
    msg->acc_d = payload->accD;
    msg->acc_length = payload->accLength;
    msg->acc_heading = payload->accHeading;
    msg->gnss_fix_ok = payload->flags.bits.gnssFixOK;
    msg->diff_soln = payload->flags.bits.diffSoln;
    msg->rel_pos_valid = payload->flags.bits.relPosValid;
    msg->carr_soln.status = payload->flags.bits.carrSoln;
    msg->is_moving = payload->flags.bits.isMoving;
    msg->ref_pos_miss = payload->flags.bits.refPosMiss;
    msg->ref_obs_miss = payload->flags.bits.refObsMiss;
    msg->rel_pos_heading_valid = payload->flags.bits.relPosHeadingValid;
    msg->rel_pos_normalized = payload->flags.bits.relPosNormalized;

    ubx_nav_rel_pos_ned_pub_->publish(*msg);
  }

  UBLOX_DGNSS_NODE_LOCAL
  void ubx_nav_pvt_pub(ubx_queue_frame_t * f, std::shared_ptr<ubx::nav::pvt::NavPvtPayload> payload)
  {
    RCLCPP_DEBUG(
      get_logger(), "ubx class: 0x%02x id: 0x%02x nav pvt polled payload - %s",
      f->ubx_frame->msg_class, f->ubx_frame->msg_id,
      payload->to_string().c_str());
    auto msg = std::make_unique<ublox_ubx_msgs::msg::UBXNavPVT>();
    msg->header.frame_id = frame_id_;
    msg->header.stamp = f->ts;
    msg->itow = payload->iTOW;
    msg->year = payload->year;
    msg->month = payload->month;
    msg->day = payload->day;
    msg->hour = payload->hour;
    msg->min = payload->min;
    msg->sec = payload->sec;
    msg->valid_date = payload->valid.bits.validDate;
    msg->valid_time = payload->valid.bits.validTime;
    msg->fully_resolved = payload->valid.bits.fullyResolved;
    msg->valid_mag = payload->valid.bits.validMag;
    msg->t_acc = payload->tAcc;
    msg->nano = payload->nano;
    msg->gps_fix.fix_type = payload->fixType;
    msg->gnss_fix_ok = payload->flags.bits.gnssFixOK;
    msg->diff_soln = payload->flags.bits.diffSoln;
    msg->psm.state = payload->flags.bits.psmState;
    msg->head_veh_valid = payload->flags.bits.headVehValid;
    msg->carr_soln.status = payload->flags.bits.carrSoln;
    msg->confirmed_avail = payload->flags2.bits.confirmedAvailable;
    msg->confirmed_date = payload->flags2.bits.confirmedDate;
    msg->confirmed_time = payload->flags2.bits.confirmedTime;
    msg->num_sv = payload->numSV;
    msg->lon = payload->lon;
    msg->lat = payload->lat;
    msg->height = payload->height;
    msg->hmsl = payload->hMSL;
    msg->h_acc = payload->hAcc;
    msg->v_acc = payload->vAcc;
    msg->vel_n = payload->velN;
    msg->vel_e = payload->velE;
    msg->vel_d = payload->velD;
    msg->g_speed = payload->gSpeed;
    msg->head_mot = payload->headMot;
    msg->s_acc = payload->sAcc;
    msg->head_acc = payload->headAcc;
    msg->p_dop = payload->pDOP;
    msg->invalid_llh = payload->flags3.bits.invalidLLH;
    msg->head_veh = payload->headVeh;
    msg->mag_dec = payload->magDec;
    msg->mag_acc = payload->magAcc;

    ubx_nav_pvt_pub_->publish(*msg);
  }

  UBLOX_DGNSS_NODE_LOCAL
  void ubx_nav_pos_llh_pub(
    ubx_queue_frame_t * f,
    std::shared_ptr<ubx::nav::posllh::NavPosLLHPayload> payload)
  {
    RCLCPP_DEBUG(
      get_logger(), "ubx class: 0x%02x id: 0x%02x nav pos llh polled payload - %s",
      f->ubx_frame->msg_class, f->ubx_frame->msg_id,
      payload->to_string().c_str());
    auto msg = std::make_unique<ublox_ubx_msgs::msg::UBXNavPosLLH>();
    msg->header.frame_id = frame_id_;
    msg->header.stamp = f->ts;
    msg->itow = payload->iTOW;
    msg->lon = payload->lon;
    msg->lat = payload->lat;
    msg->height = payload->height;
    msg->hmsl = payload->hMSL;
    msg->h_acc = payload->hAcc;
    msg->v_acc = payload->vAcc;

    ubx_nav_pos_llh_pub_->publish(*msg);
  }

  UBLOX_DGNSS_NODE_LOCAL
  void ubx_nav_pos_ecef_pub(
    ubx_queue_frame_t * f,
    std::shared_ptr<ubx::nav::posecef::NavPosECEFPayload> payload)
  {
    RCLCPP_DEBUG(
      get_logger(), "ubx class: 0x%02x id: 0x%02x nav pos ecef polled payload - %s",
      f->ubx_frame->msg_class, f->ubx_frame->msg_id,
      payload->to_string().c_str());
    auto msg = std::make_unique<ublox_ubx_msgs::msg::UBXNavPosECEF>();
    msg->header.frame_id = frame_id_;
    msg->header.stamp = f->ts;
    msg->itow = payload->iTOW;
    msg->ecef_x = payload->ecefX;
    msg->ecef_y = payload->ecefY;
    msg->ecef_z = payload->ecefZ;
    msg->p_acc = payload->pAcc;

    ubx_nav_pos_ecef_pub_->publish(*msg);
  }

  UBLOX_DGNSS_NODE_LOCAL
  void ubx_nav_odo_pub(
    ubx_queue_frame_t * f,
    std::shared_ptr<ubx::nav::odo::NavOdoPayload> payload)
  {
    RCLCPP_DEBUG(
      get_logger(), "ubx class: 0x%02x id: 0x%02x nav odo polled payload - %s",
      f->ubx_frame->msg_class, f->ubx_frame->msg_id,
      payload->to_string().c_str());

    auto msg = std::make_unique<ublox_ubx_msgs::msg::UBXNavOdo>();
    msg->header.frame_id = frame_id_;
    msg->header.stamp = f->ts;
    msg->version = payload->version;
    msg->itow = payload->iTOW;
    msg->distance = payload->distance;
    msg->total_distance = payload->totalDistance;
    msg->distance_std = payload->distanceStd;

    ubx_nav_odo_pub_->publish(*msg);
  }

  UBLOX_DGNSS_NODE_LOCAL
  void ubx_nav_orb_pub(
    ubx_queue_frame_t * f,
    std::shared_ptr<ubx::nav::orb::NavOrbPayload> payload)
  {
    RCLCPP_DEBUG(
      get_logger(), "ubx class: 0x%02x id: 0x%02x nav orb polled payload - %s",
      f->ubx_frame->msg_class, f->ubx_frame->msg_id,
      payload->to_string().c_str());

    auto msg = std::make_unique<ublox_ubx_msgs::msg::UBXNavOrb>();
    msg->header.frame_id = frame_id_;
    msg->header.stamp = f->ts;
    msg->version = payload->version;
    msg->itow = payload->itow;
    msg->num_sv = payload->num_sv;

    // Copying sv_info vector
    for (const auto & sv_info_payload : payload->sv_info) {
      ublox_ubx_msgs::msg::OrbSVInfo sv_info_msg;
      sv_info_msg.gnss_id = sv_info_payload.gnss_id;
      sv_info_msg.sv_id = sv_info_payload.sv_id;

      sv_info_msg.sv_flag.health = sv_info_payload.sv_flag.bits.health;
      sv_info_msg.sv_flag.visibility = sv_info_payload.sv_flag.bits.visibility;

      sv_info_msg.eph.eph_usability = sv_info_payload.eph.bits.eph_usability;
      sv_info_msg.eph.eph_source = sv_info_payload.eph.bits.eph_source;

      sv_info_msg.alm.alm_usability = sv_info_payload.alm.bits.alm_usability;
      sv_info_msg.alm.alm_source = sv_info_payload.alm.bits.alm_source;

      sv_info_msg.other_orb.ano_aop_usability = sv_info_payload.other_orb.bits.ano_aop_usability;
      sv_info_msg.other_orb.orb_type = sv_info_payload.other_orb.bits.orb_type;

      msg->sv_info.push_back(sv_info_msg);
    }

    ubx_nav_orb_pub_->publish(*msg);
  }

  UBLOX_DGNSS_NODE_LOCAL
  void ubx_nav_sat_pub(
    ubx_queue_frame_t * f,
    std::shared_ptr<ubx::nav::sat::NavSatPayload> payload)
  {
    RCLCPP_DEBUG(
      get_logger(), "ubx class: 0x%02x id: 0x%02x nav sat polled payload - %s",
      f->ubx_frame->msg_class, f->ubx_frame->msg_id,
      payload->to_string().c_str());

    auto msg = std::make_unique<ublox_ubx_msgs::msg::UBXNavSat>();
    msg->header.frame_id = frame_id_;
    msg->header.stamp = f->ts;
    msg->version = payload->version;
    msg->itow = payload->itow;
    msg->num_svs = payload->num_svs;

    // Copying sv_info vector
    for (const auto & sv_info_payload : payload->sat_data) {
      ublox_ubx_msgs::msg::SatInfo sv_info_msg;
      sv_info_msg.gnss_id = sv_info_payload.gnss_id;
      sv_info_msg.sv_id = sv_info_payload.sv_id;
      sv_info_msg.cno = sv_info_payload.cno;
      sv_info_msg.elev = sv_info_payload.elev;
      sv_info_msg.azim = sv_info_payload.azim;
      sv_info_msg.pr_res = sv_info_payload.pr_res;

      // Expanding flags
      sv_info_msg.flags.quality_ind = sv_info_payload.flags.bits.quality_ind;
      sv_info_msg.flags.sv_used = sv_info_payload.flags.bits.sv_used;
      sv_info_msg.flags.health = sv_info_payload.flags.bits.health;
      sv_info_msg.flags.diff_corr = sv_info_payload.flags.bits.diff_corr;
      sv_info_msg.flags.smoothed = sv_info_payload.flags.bits.smoothed;
      sv_info_msg.flags.orbit_source = sv_info_payload.flags.bits.orbit_source;
      sv_info_msg.flags.eph_avail = sv_info_payload.flags.bits.eph_avail;
      sv_info_msg.flags.alm_avail = sv_info_payload.flags.bits.alm_avail;
      sv_info_msg.flags.ano_avail = sv_info_payload.flags.bits.ano_avail;
      sv_info_msg.flags.aop_avail = sv_info_payload.flags.bits.aop_avail;
      sv_info_msg.flags.sbas_corr_used = sv_info_payload.flags.bits.sbas_corr_used;
      sv_info_msg.flags.rtcm_corr_used = sv_info_payload.flags.bits.rtcm_corr_used;
      sv_info_msg.flags.slas_corr_used = sv_info_payload.flags.bits.slas_corr_used;
      sv_info_msg.flags.spartn_corr_used = sv_info_payload.flags.bits.spartn_corr_used;
      sv_info_msg.flags.pr_corr_used = sv_info_payload.flags.bits.pr_corr_used;
      sv_info_msg.flags.cr_corr_used = sv_info_payload.flags.bits.cr_corr_used;
      sv_info_msg.flags.do_corr_used = sv_info_payload.flags.bits.do_corr_used;
      sv_info_msg.flags.clas_corr_used = sv_info_payload.flags.bits.clas_corr_used;

      msg->sv_info.push_back(sv_info_msg);
    }

    ubx_nav_sat_pub_->publish(*msg);
  }

  UBLOX_DGNSS_NODE_LOCAL
  void ubx_nav_sig_pub(
    ubx_queue_frame_t * f,
    std::shared_ptr<ubx::nav::sig::NavSigPayload> payload)
  {
    RCLCPP_DEBUG(
      get_logger(), "ubx class: 0x%02x id: 0x%02x nav sig polled payload - %s",
      f->ubx_frame->msg_class, f->ubx_frame->msg_id,
      payload->to_string().c_str());

    auto msg = std::make_unique<ublox_ubx_msgs::msg::UBXNavSig>();
    msg->header.frame_id = frame_id_;
    msg->header.stamp = f->ts;
    msg->version = payload->version;
    msg->itow = payload->itow;
    msg->num_sigs = payload->num_sigs;

    // Copying sig_data vector
    for (const auto & sig_data_payload : payload->sig_data) {
      ublox_ubx_msgs::msg::SigData sig_data_msg;
      sig_data_msg.gnss_id = sig_data_payload.gnss_id;
      sig_data_msg.sv_id = sig_data_payload.sv_id;
      sig_data_msg.sig_id = sig_data_payload.sig_id;
      sig_data_msg.freq_id = sig_data_payload.freq_id;
      sig_data_msg.pr_res = sig_data_payload.pr_res;
      sig_data_msg.cno = sig_data_payload.cno;
      sig_data_msg.quality_ind = sig_data_payload.quality_ind;
      sig_data_msg.corr_source = sig_data_payload.corr_source;
      sig_data_msg.iono_model = sig_data_payload.iono_model;

      // Expanding flags
      sig_data_msg.sig_flags.health = sig_data_payload.sig_flags.bits.health;
      sig_data_msg.sig_flags.pr_smoothed = sig_data_payload.sig_flags.bits.pr_smoothed;
      sig_data_msg.sig_flags.pr_used = sig_data_payload.sig_flags.bits.pr_used;
      sig_data_msg.sig_flags.cr_used = sig_data_payload.sig_flags.bits.cr_used;
      sig_data_msg.sig_flags.do_used = sig_data_payload.sig_flags.bits.do_used;
      sig_data_msg.sig_flags.pr_corr_used = sig_data_payload.sig_flags.bits.pr_corr_used;
      sig_data_msg.sig_flags.cr_corr_used = sig_data_payload.sig_flags.bits.cr_corr_used;
      sig_data_msg.sig_flags.do_corr_used = sig_data_payload.sig_flags.bits.do_corr_used;

      msg->sig_data.push_back(sig_data_msg);
    }

    ubx_nav_sig_pub_->publish(*msg);
  }


  UBLOX_DGNSS_NODE_LOCAL
  void ubx_nav_hp_pos_llh_pub(
    ubx_queue_frame_t * f,
    std::shared_ptr<ubx::nav::hpposllh::NavHPPosLLHPayload> payload)
  {
    RCLCPP_DEBUG(
      get_logger(), "ubx class: 0x%02x id: 0x%02x nav hp pos llh polled payload - %s",
      f->ubx_frame->msg_class, f->ubx_frame->msg_id,
      payload->to_string().c_str());
    auto msg = std::make_unique<ublox_ubx_msgs::msg::UBXNavHPPosLLH>();
    msg->header.frame_id = frame_id_;
    msg->header.stamp = f->ts;
    msg->version = payload->version;
    msg->invalid_lon = payload->flags.bits.invalid_lon;
    msg->invalid_lat = payload->flags.bits.invalid_lat;
    msg->invalid_height = payload->flags.bits.invalid_height;
    msg->invalid_hmsl = payload->flags.bits.invalid_hMSL;
    msg->invalid_lon_hp = payload->flags.bits.invalid_lonHp;
    msg->invalid_lat_hp = payload->flags.bits.invalid_latHp;
    msg->invalid_height_hp = payload->flags.bits.invalid_heightHp;
    msg->invalid_hmsl_hp = payload->flags.bits.invalid_hMSLHp;
    msg->itow = payload->iTOW;
    msg->lon = payload->lon;
    msg->lat = payload->lat;
    msg->height = payload->height;
    msg->hmsl = payload->hMSL;
    msg->lon_hp = payload->lonHp;
    msg->lat_hp = payload->latHp;
    msg->height_hp = payload->heightHp;
    msg->hmsl_hp = payload->hMSLHp;
    msg->h_acc = payload->hAcc;
    msg->v_acc = payload->vAcc;

    ubx_nav_hp_pos_llh_pub_->publish(*msg);
  }

  UBLOX_DGNSS_NODE_LOCAL
  void ubx_nav_hp_pos_ecef_pub(
    ubx_queue_frame_t * f,
    std::shared_ptr<ubx::nav::hpposecef::NavHPPosECEFPayload> payload)
  {
    RCLCPP_DEBUG(
      get_logger(), "ubx class: 0x%02x id: 0x%02x nav hp pos ecef polled payload - %s",
      f->ubx_frame->msg_class, f->ubx_frame->msg_id,
      payload->to_string().c_str());

    auto msg = std::make_unique<ublox_ubx_msgs::msg::UBXNavHPPosECEF>();
    msg->header.frame_id = frame_id_;
    msg->header.stamp = f->ts;
    msg->version = payload->version;
    msg->itow = payload->iTOW;
    msg->ecef_x = payload->ecefX;
    msg->ecef_y = payload->ecefY;
    msg->ecef_z = payload->ecefZ;
    msg->ecef_x_hp = payload->ecefXHp;
    msg->ecef_y_hp = payload->ecefYHp;
    msg->ecef_z_hp = payload->ecefZHp;
    msg->invalid_ecef_x = payload->flags.bits.invalid_ecefX;
    msg->invalid_ecef_y = payload->flags.bits.invalid_ecefY;
    msg->invalid_ecef_z = payload->flags.bits.invalid_ecefZ;
    msg->invalid_ecef_x_hp = payload->flags.bits.invalid_ecefXHp;
    msg->invalid_ecef_y_hp = payload->flags.bits.invalid_ecefYHp;
    msg->invalid_ecef_z_hp = payload->flags.bits.invalid_ecefZHp;

    ubx_nav_hp_pos_ecef_pub_->publish(*msg);
  }


  UBLOX_DGNSS_NODE_LOCAL
  void ubx_nav_status_pub(
    ubx_queue_frame_t * f,
    std::shared_ptr<ubx::nav::status::NavStatusPayload> payload)
  {
    RCLCPP_DEBUG(
      get_logger(), "ubx class: 0x%02x id: 0x%02x nav status payload - %s",
      f->ubx_frame->msg_class, f->ubx_frame->msg_id,
      payload->to_string().c_str());

    auto msg = std::make_unique<ublox_ubx_msgs::msg::UBXNavStatus>();
    msg->header.frame_id = frame_id_;
    msg->header.stamp = f->ts;
    msg->itow = payload->iTOW;
    msg->gps_fix.fix_type = payload->gpsFix;
    msg->gps_fix_ok = payload->flags.bits.gpsFixOK;
    msg->diff_soln = payload->flags.bits.diffSoln;
    msg->wkn_set = payload->flags.bits.wknSet;
    msg->tow_set = payload->flags.bits.towSet;
    msg->diff_corr = payload->fixStat.bits.diffCorr;
    msg->carr_soln_valid = payload->fixStat.bits.carrSolnValid;
    msg->map_matching.status = payload->fixStat.bits.mapMatching;
    msg->psm.state = payload->flags2.bits.psmState;
    msg->spoof_det.state = payload->flags2.bits.spoofDetState;
    msg->carr_soln.status = payload->flags2.bits.carrSoln;
    msg->ttff = payload->ttff;
    msg->msss = payload->msss;

    ubx_nav_status_pub_->publish(*msg);
  }

  UBLOX_DGNSS_NODE_LOCAL
  void ubx_nav_eoe_pub(
    ubx_queue_frame_t * f,
    std::shared_ptr<ubx::nav::eoe::NavEOEPayload> payload)
  {
    RCLCPP_DEBUG(
      get_logger(), "ubx class: 0x%02x id: 0x%02x nav eoe payload - %s",
      f->ubx_frame->msg_class, f->ubx_frame->msg_id,
      payload->to_string().c_str());

    auto msg = std::make_unique<ublox_ubx_msgs::msg::UBXNavEOE>();
    msg->header.frame_id = frame_id_;
    msg->header.stamp = f->ts;
    msg->itow = payload->iTOW;

    ubx_nav_eoe_pub_->publish(*msg);
  }

  UBLOX_DGNSS_NODE_LOCAL
  void ubx_nav_dop_pub(
    ubx_queue_frame_t * f,
    std::shared_ptr<ubx::nav::dop::NavDOPPayload> payload)
  {
    RCLCPP_DEBUG(
      get_logger(), "ubx class: 0x%02x id: 0x%02x nav dop payload - %s",
      f->ubx_frame->msg_class, f->ubx_frame->msg_id,
      payload->to_string().c_str());

    auto msg = std::make_unique<ublox_ubx_msgs::msg::UBXNavDOP>();
    msg->header.frame_id = frame_id_;
    msg->header.stamp = f->ts;
    msg->itow = payload->iTOW;
    msg->g_dop = payload->gDOP;
    msg->p_dop = payload->pDOP;
    msg->t_dop = payload->tDOP;
    msg->v_dop = payload->vDOP;
    msg->h_dop = payload->hDOP;
    msg->n_dop = payload->nDOP;
    msg->e_dop = payload->eDOP;

    ubx_nav_dop_pub_->publish(*msg);
  }

  UBLOX_DGNSS_NODE_LOCAL
  void ubx_nav_cov_pub(
    ubx_queue_frame_t * f,
    std::shared_ptr<ubx::nav::cov::NavCovPayload> payload)
  {
    RCLCPP_DEBUG(
      get_logger(), "ubx class: 0x%02x id: 0x%02x nav cov payload - %s",
      f->ubx_frame->msg_class, f->ubx_frame->msg_id,
      payload->to_string().c_str());

    auto msg = std::make_unique<ublox_ubx_msgs::msg::UBXNavCov>();
    msg->header.frame_id = frame_id_;
    msg->header.stamp = f->ts;
    msg->itow = payload->iTOW;
    msg->version = payload->version;
    msg->pos_cor_valid = static_cast<bool>(payload->posCorValid);
    msg->vel_cor_valid = static_cast<bool>(payload->velCorValid);
    msg->pos_cov_nn = payload->posCovNN;
    msg->pos_cov_ne = payload->posCovNE;
    msg->pos_cov_nd = payload->posCovND;
    msg->pos_cov_ee = payload->posCovEE;
    msg->pos_cov_ed = payload->posCovED;
    msg->pos_cov_dd = payload->posCovDD;
    msg->vel_cov_nn = payload->velCovNN;
    msg->vel_cov_ne = payload->velCovNE;
    msg->vel_cov_nd = payload->velCovND;
    msg->vel_cov_ee = payload->velCovEE;
    msg->vel_cov_ed = payload->velCovED;
    msg->vel_cov_dd = payload->velCovDD;

    ubx_nav_cov_pub_->publish(*msg);
  }

  UBLOX_DGNSS_NODE_LOCAL
  void ubx_nav_clock_pub(
    ubx_queue_frame_t * f,
    std::shared_ptr<ubx::nav::clock::NavClockPayload> payload)
  {
    RCLCPP_DEBUG(
      get_logger(), "ubx class: 0x%02x id: 0x%02x nav clock payload - %s",
      f->ubx_frame->msg_class, f->ubx_frame->msg_id,
      payload->to_string().c_str());

    auto msg = std::make_unique<ublox_ubx_msgs::msg::UBXNavClock>();
    msg->header.frame_id = frame_id_;
    msg->header.stamp = f->ts;
    msg->itow = payload->iTOW;
    msg->clk_b = payload->clkB;
    msg->clk_d = payload->clkD;
    msg->t_acc = payload->tAcc;
    msg->f_acc = payload->fAcc;

    ubx_nav_clock_pub_->publish(*msg);
  }

  UBLOX_DGNSS_NODE_LOCAL
  void ubx_rxm_rtcm_pub(
    ubx_queue_frame_t * f,
    std::shared_ptr<ubx::rxm::rtcm::RxmRTCMPayload> payload)
  {
    RCLCPP_DEBUG(
      get_logger(), "ubx class: 0x%02x id: 0x%02x rxm rtcm polled payload - %s",
      f->ubx_frame->msg_class, f->ubx_frame->msg_id,
      payload->to_string().c_str());
    auto msg = std::make_unique<ublox_ubx_msgs::msg::UBXRxmRTCM>();
    msg->header.frame_id = frame_id_;
    msg->header.stamp = f->ts;
    msg->version = payload->version;
    msg->crc_failed = payload->flags.bits.crcFailed;
    msg->msg_used = payload->flags.bits.msgUsed;
    msg->sub_type = payload->subType;
    msg->ref_station = payload->refStation;
    msg->msg_type = payload->msgType;

    ubx_rxm_rtcm_pub_->publish(*msg);
  }

  UBLOX_DGNSS_NODE_LOCAL
  void ubx_rxm_measx_pub(
    ubx_queue_frame_t * f,
    std::shared_ptr<ubx::rxm::measx::RxmMeasxPayload> payload)
  {
    RCLCPP_DEBUG(
      get_logger(), "ubx class: 0x%02x id: 0x%02x rxm measx polled payload - %s",
      f->ubx_frame->msg_class, f->ubx_frame->msg_id,
      payload->to_string().c_str());

    auto msg = std::make_unique<ublox_ubx_msgs::msg::UBXRxmMeasx>();

    // Populate the header
    msg->header.frame_id = frame_id_;
    msg->header.stamp = f->ts;

    // Populate the main fields
    msg->version = payload->version;
    msg->gps_tow = payload->gps_tow;
    msg->glo_tow = payload->glo_tow;
    msg->bds_tow = payload->bds_tow;
    msg->qzss_tow = payload->qzss_tow;
    msg->gps_tow_acc = payload->gps_tow_acc;
    msg->glo_tow_acc = payload->glo_tow_acc;
    msg->bds_tow_acc = payload->bds_tow_acc;
    msg->qzss_tow_acc = payload->qzss_tow_acc;
    msg->num_sv = payload->num_sv;
    msg->flags = static_cast<uint8_t>(payload->tow_set);

    // Populate the repeated satellite data
    for (const auto & sv_data_payload : payload->sv_data) {
      ublox_ubx_msgs::msg::MeasxData sv_data_msg;
      sv_data_msg.gnss_id = sv_data_payload.gnss_id;
      sv_data_msg.sv_id = sv_data_payload.sv_id;
      sv_data_msg.c_no = sv_data_payload.c_no;
      sv_data_msg.mpath_indic = sv_data_payload.mpath_indic;
      sv_data_msg.doppler_ms = sv_data_payload.doppler_ms;
      sv_data_msg.doppler_hz = sv_data_payload.doppler_hz;
      sv_data_msg.whole_chips = sv_data_payload.whole_chips;
      sv_data_msg.frac_chips = sv_data_payload.frac_chips;
      sv_data_msg.code_phase = sv_data_payload.code_phase;
      sv_data_msg.int_code_phase = sv_data_payload.int_code_phase;
      sv_data_msg.pseu_range_rms_err = sv_data_payload.pseu_range_rms_err;

      msg->sv_data.push_back(sv_data_msg);
    }

    // Publish the message
    ubx_rxm_measx_pub_->publish(*msg);
  }

  UBLOX_DGNSS_NODE_LOCAL
  void ubx_rxm_rawx_pub(
    ubx_queue_frame_t * f,
    std::shared_ptr<ubx::rxm::rawx::RxmRawxPayload> payload)
  {
    RCLCPP_DEBUG(
      get_logger(), "ubx class: 0x%02x id: 0x%02x rxm rawx polled payload - %s",
      f->ubx_frame->msg_class, f->ubx_frame->msg_id,
      payload->to_string().c_str());

    auto msg = std::make_unique<ublox_ubx_msgs::msg::UBXRxmRawx>();

    // Populate the header
    msg->header.frame_id = frame_id_;
    msg->header.stamp = f->ts;

    // Populate the main fields
    msg->rcv_tow = payload->rcv_tow;
    msg->week = payload->week;
    msg->leap_s = payload->leap_s;
    msg->num_meas = payload->num_meas;
    msg->rec_stat.leap_sec = payload->rec_stat.bits.leap_sec;
    msg->rec_stat.clk_reset = payload->rec_stat.bits.clk_reset;
    msg->version = payload->version;

    // Populate the repeated measurement data
    for (const auto & meas_data_payload : payload->meas_data) {
      ublox_ubx_msgs::msg::RawxData meas_data_msg;
      meas_data_msg.pr_mes = meas_data_payload.pr_mes;
      meas_data_msg.cp_mes = meas_data_payload.cp_mes;
      meas_data_msg.do_mes = meas_data_payload.do_mes;
      meas_data_msg.gnss_id = meas_data_payload.gnss_id;
      meas_data_msg.sv_id = meas_data_payload.sv_id;
      meas_data_msg.sig_id = meas_data_payload.sig_id;
      meas_data_msg.freq_id = meas_data_payload.freq_id;
      meas_data_msg.locktime = meas_data_payload.locktime;
      meas_data_msg.c_no = meas_data_payload.cno;
      meas_data_msg.pr_stdev = meas_data_payload.pr_stdev;
      meas_data_msg.cp_stdev = meas_data_payload.cp_stdev;
      meas_data_msg.do_stdev = meas_data_payload.do_stdev;
      meas_data_msg.trk_stat.pr_valid = meas_data_payload.trk_stat.bits.pr_valid;
      meas_data_msg.trk_stat.cp_valid = meas_data_payload.trk_stat.bits.cp_valid;
      meas_data_msg.trk_stat.half_cyc = meas_data_payload.trk_stat.bits.half_cyc;
      meas_data_msg.trk_stat.sub_half_cyc = meas_data_payload.trk_stat.bits.sub_half_cyc;

      msg->rawx_data.push_back(meas_data_msg);
    }

    // Publish the message
    ubx_rxm_rawx_pub_->publish(*msg);
  }

  UBLOX_DGNSS_NODE_LOCAL
  void ubx_esf_status_pub(
    ubx_queue_frame_t * f,
    std::shared_ptr<ubx::esf::status::ESFStatusPayload> payload)
  {
    RCLCPP_DEBUG(
      get_logger(), "ubx class: 0x%02x id: 0x%02x esf status polled payload - %s",
      f->ubx_frame->msg_class, f->ubx_frame->msg_id,
      payload->to_string().c_str());
    auto msg = std::make_unique<ublox_ubx_msgs::msg::UBXEsfStatus>();
    msg->header.frame_id = frame_id_;
    msg->header.stamp = f->ts;
    msg->itow = payload->iTOW;
    msg->version = payload->version;
    msg->wt_init_status = payload->initStatus1.bits.wtInitStatus;
    msg->mnt_alg_status = payload->initStatus1.bits.mntAlgStatus;
    msg->ins_init_status = payload->initStatus1.bits.insInitStatus;
    msg->imu_init_status = payload->initStatus2.bits.imuInitStatus;
    msg->fusion_mode = payload->fusionMode;
    msg->num_sens = payload->numSens;

    for (int i = 0; i < payload->numSens; i++) {
      auto s_msg = std::make_unique<ublox_ubx_msgs::msg::ESFSensorStatus>();
      auto sensor = payload->sensorStatuses[i];
      s_msg->sensor_data_type = sensor.bits.sensStatus1.bits.type;
      s_msg->used = sensor.bits.sensStatus1.bits.used;
      s_msg->ready = sensor.bits.sensStatus1.bits.ready;
      s_msg->calib_status = sensor.bits.sensStatus2.bits.calibStatus;
      s_msg->time_status = sensor.bits.sensStatus2.bits.timeStatus;
      s_msg->freq = sensor.bits.freq;
      s_msg->fault_bad_meas = sensor.bits.faults.bits.badMeas;
      s_msg->fault_bad_ttag = sensor.bits.faults.bits.badTtag;
      s_msg->fault_missing_meas = sensor.bits.faults.bits.missingMeas;
      s_msg->fault_noisy_meas = sensor.bits.faults.bits.noisyMeas;

      msg->sensor_statuses.push_back(*s_msg);
    }

    ubx_esf_status_pub_->publish(*msg);
  }

  UBLOX_DGNSS_NODE_LOCAL
  void ubx_esf_meas_pub(
    ubx_queue_frame_t * f,
    std::shared_ptr<ubx::esf::meas::ESFMeasPayload> payload)
  {
    RCLCPP_DEBUG(
      get_logger(), "ubx class: 0x%02x id: 0x%02x esf status polled payload - %s",
      f->ubx_frame->msg_class, f->ubx_frame->msg_id,
      payload->to_string().c_str());
    auto msg = std::make_unique<ublox_ubx_msgs::msg::UBXEsfMeas>();
    msg->header.frame_id = frame_id_;
    msg->header.stamp = f->ts;

    msg->time_tag = payload->timeTag;
    msg->time_mark_sent = payload->flags.bits.timeMarkSent;
    msg->time_mark_edge = payload->flags.bits.timeMarkEdge;
    msg->calib_ttag_valid = payload->flags.bits.calibTtagValid;
    msg->num_meas = payload->flags.bits.numMeas;
    msg->id = payload->id;

    uint numMeas = static_cast<uint>(payload->flags.bits.numMeas);
    for (uint i = 0; i < numMeas; i++) {
      auto data = payload->datum[i];
      auto data_msg = std::make_unique<ublox_ubx_msgs::msg::ESFMeasDataItem>();
      data_msg->data_field = data.bits.dataField;
      data_msg->data_type = data.bits.dataType;
      msg->data.push_back(*data_msg);
    }

    if (msg->calib_ttag_valid) {
      msg->calib_ttag = payload->calibTtags;
    }
    ubx_esf_meas_pub_->publish(*msg);
  }

  UBLOX_DGNSS_NODE_LOCAL
  void ubx_sec_sig_pub(
    ubx_queue_frame_t * f,
    std::shared_ptr<ubx::sec::sig::SecSigPayload> payload)
  {
    RCLCPP_DEBUG(
      get_logger(), "ubx class: 0x%02x id: 0x%02x sec sig polled payload - %s",
      f->ubx_frame->msg_class, f->ubx_frame->msg_id,
      payload->to_string().c_str());

    auto msg = std::make_unique<ublox_ubx_msgs::msg::UBXSecSig>();

    // Populate the header
    msg->header.frame_id = frame_id_;
    msg->header.stamp = f->ts;

    // Populate the main fields
    msg->version = payload->version;

    // Information related to jamming/interference
    msg->jam_det_enabled = payload->jam_flags.bits.jam_det_enabled;
    msg->jamming_state = payload->jam_flags.bits.jamming_state;

    // Information related to GNSS spoofing
    msg->spf_det_enabled = payload->spf_flags.bits.spf_det_enabled;
    msg->spoofing_state = payload->spf_flags.bits.spoofing_state;

    // Publish the message
    ubx_sec_sig_pub_->publish(*msg);
  }

  UBLOX_DGNSS_NODE_LOCAL
  void ubx_sec_siglog_pub(
    ubx_queue_frame_t * f,
    std::shared_ptr<ubx::sec::siglog::SecSigLogPayload> payload)
  {
    RCLCPP_DEBUG(
      get_logger(), "ubx class: 0x%02x id: 0x%02x sec siglog polled payload - %s",
      f->ubx_frame->msg_class, f->ubx_frame->msg_id,
      payload->to_string().c_str());

    auto msg = std::make_unique<ublox_ubx_msgs::msg::UBXSecSigLog>();

    // Populate the header
    msg->header.frame_id = frame_id_;
    msg->header.stamp = f->ts;

    // Populate the main fields
    msg->version = payload->version;
    msg->num_events = payload->num_events;

    // Populate the repeated events data
    for (const auto & event_payload : payload->events) {
      ublox_ubx_msgs::msg::SigLogEvent event_msg;
      event_msg.time_elapsed = event_payload.time_elapsed;
      event_msg.detection_type = event_payload.detection_type;
      event_msg.event_type = event_payload.event_type;

      msg->events.push_back(event_msg);
    }

    // Publish the message
    ubx_sec_sig_log_pub_->publish(*msg);
  }


  UBLOX_DGNSS_NODE_LOCAL
  void ublox_init_all_cfg_items_async()
  {
    ubx_cfg_->cfg_val_set_cfgdata_clear();
    ubx_cfg_->cfg_val_set_layer_ram(true);
    ubx_cfg_->cfg_val_set_transaction(0);     // transactionless

    std::string item_list;
    size_t i = 0;
    size_t n = 10;     // every n output a request
    for (auto ci : ubx::cfg::ubxKeyCfgItemMap) {
      auto ubx_ci = ci.second;
      ubx::value_t value {0x0000000000000000};
      RCLCPP_DEBUG(get_logger(), "init %lu cfg param: %s", i, ubx_ci.ubx_config_item);
      set_or_declare_ubx_cfg_param(ubx_ci, value, true);

      auto p_state = cfg_param_cache_map_[ubx_ci.ubx_config_item];
      if (p_state.status == PARAM_USER) {
        auto result = cfg_val_set_from_ubx_ci_p_state(ubx_ci, p_state);
        if (!result.successful) {
          RCLCPP_ERROR(get_logger(), "initial cfg val set exception: %s", result.reason.c_str());
        }
      }

      // every n send a poll request and reset the keys
      if (++i % n == 0) {
        if (ubx_cfg_->cfg_val_set_cfgdata_size() > 0) {
          RCLCPP_DEBUG(get_logger(), "cfg_val_set_poll_async ... %s", item_list.c_str());
          item_list = "";
          ubx_cfg_->cfg_val_set_poll_async();
          ubx_cfg_->cfg_val_set_cfgdata_clear();
        }
      }
    }
    // send the final sets
    if (ubx_cfg_->cfg_val_set_cfgdata_size() > 0) {
      RCLCPP_DEBUG(get_logger(), "cfg_val_set_poll_async ... %s", item_list.c_str());
      ubx_cfg_->cfg_val_set_poll_async();
      ubx_cfg_->cfg_val_set_cfgdata_clear();
    }
  }

  UBLOX_DGNSS_NODE_LOCAL
  void ublox_val_get_all_cfg_items_async()
  {
    ubx_cfg_->cfg_val_get_keys_clear();
    ubx_cfg_->cfg_set_val_get_layer_ram();

    std::string item_list;
    size_t i = 0;
    size_t n = 10;     // every n output a request
    for (auto ci : ubx::cfg::ubxKeyCfgItemMap) {
      auto ubx_key_id = ci.first;
      auto ubx_ci = ci.second;
      ubx_cfg_->cfg_val_get_key_append(ubx_key_id);

      item_list += ubx_ci.ubx_config_item;
      item_list += " ";

      RCLCPP_DEBUG(get_logger(), "load %lu cfg param: %s", i, ubx_ci.ubx_config_item);

      if (++i % n == 0) {
        RCLCPP_DEBUG(get_logger(), "cfg_val_get_poll_async ... %s", item_list.c_str());
        item_list = "";
        ubx_cfg_->cfg_val_get_poll_async();
        ubx_cfg_->cfg_val_get_keys_clear();
      }
    }
    if (ubx_cfg_->cfg_val_get_keys_size() > 0) {
      RCLCPP_DEBUG(get_logger(), "cfg_val_get_poll_async ... %s", item_list.c_str());
      ubx_cfg_->cfg_val_get_poll_async_all_layers();
      ubx_cfg_->cfg_val_get_keys_clear();
    }
  }

  UBLOX_DGNSS_NODE_LOCAL
  void ublox_val_set_all_cfg_items_async()
  {
    ubx_cfg_->cfg_val_set_cfgdata_clear();
    ubx_cfg_->cfg_val_set_layer_ram(true);
    ubx_cfg_->cfg_val_set_transaction(1);

    std::string item_list;
    size_t i = 0;
    bool trans_start = false;
    size_t n = 1;     // every n output a request
    for (auto ci : ubx::cfg::ubxKeyCfgItemMap) {
      trans_start = true;
      auto ubx_ci = ci.second;

      auto p_state = cfg_param_cache_map_[ubx_ci.ubx_config_item];
      auto result = cfg_val_set_from_ubx_ci_p_state(ubx_ci, p_state);
      if (!result.successful) {
        RCLCPP_ERROR(get_logger(), "all cfg val set exception: %s", result.reason.c_str());
      }

      item_list += ubx_ci.ubx_config_item;
      item_list += " ";

      RCLCPP_DEBUG(get_logger(), "set %lu cfg param: %s", i, ubx_ci.ubx_config_item);

      if (++i % n == 0) {
        RCLCPP_DEBUG(get_logger(), "cfg_val_set_poll_async ... %s", item_list.c_str());
        item_list = "";
        ubx_cfg_->cfg_val_set_poll_async();
        ubx_cfg_->cfg_val_set_cfgdata_clear();
        ubx_cfg_->cfg_val_set_transaction(2);
      }
    }

    if (trans_start) {
      RCLCPP_DEBUG(
        get_logger(), "cfg_val_set_poll_async ... end transaction ... %s",
        item_list.c_str());
      ubx_cfg_->cfg_val_set_transaction(3);
      ubx_cfg_->cfg_val_set_poll_async();
      ubx_cfg_->cfg_val_set_cfgdata_clear();
    }
    ubx_cfg_->cfg_val_set_transaction(0);     // make sure its tranaction less
  }

  UBLOX_DGNSS_NODE_LOCAL
  void ublox_dgnss_init_async()
  {
    RCLCPP_DEBUG(get_logger(), "ubx_mon_ver poll_async ...");
    ubx_mon_->ver()->poll_async();
    RCLCPP_DEBUG(get_logger(), "ubx_sec_uniqid poll_async ...");
    ubx_sec_->uniqid()->poll_async();

    // RCLCPP_INFO(get_logger(), "cfg_val_get_poll_async ...");
    // ubx_cfg_->cfg_val_get_keys_clear();
    // ubx_cfg_->cfg_set_val_get_layer_ram();
    // ubx_cfg_->cfg_val_get_key_append(ubx::cfg::CFG_USBINPROT_NMEA);
    // ubx_cfg_->cfg_val_get_key_append(ubx::cfg::CFG_USBOUTPROT_NMEA);
    // ubx_cfg_->cfg_val_get_poll_async();

    // RCLCPP_INFO(get_logger(), "cfg_val_set_poll_async ...");
    // disable NMEA protocol on USB
    // ubx_cfg_->cfg_val_set_cfgdata_clear();
    // ubx_cfg_->cfg_val_set_layer_ram(true);
    // ubx_cfg_->cfg_val_set_transaction(0); // 0 = no transaction
    // // ubx_cfg_->cfg_val_set_key_append(ubx::cfg::CFG_USBINPROT_NMEA, false);
    // // ubx_cfg_->cfg_val_set_key_append(ubx::cfg::CFG_USBOUTPROT_NMEA, false);
    // // ubx_cfg_->cfg_val_set_key_append(ubx::cfg::CFG_USBINPROT_NMEA, true);
    // // ubx_cfg_->cfg_val_set_key_append(ubx::cfg::CFG_USBOUTPROT_NMEA, true);
    // ubx_cfg_->cfg_val_set_poll_async();

    RCLCPP_DEBUG(get_logger(), "ublox_init_all_cfg_items_async() ...");
    ublox_init_all_cfg_items_async();
    RCLCPP_DEBUG(get_logger(), "ublox_val_get_all_cfg_items_async() ...");
    ublox_val_get_all_cfg_items_async();
    // RCLCPP_INFO(get_logger(), "ubx_nav_clock poll_async ...");
    // ubx_nav_->clock()->poll_async();
    // RCLCPP_INFO(get_logger(), "ubx_nav_dop poll_async ...");
    // ubx_nav_->dop()->poll_async();
    // RCLCPP_INFO(get_logger(), "ubx_nav_posecef poll_async ...");
    // ubx_nav_->posecef()->poll_async();
    // RCLCPP_INFO(get_logger(), "ubx_nav_posllh poll_async ...");
    // ubx_nav_->posllh()->poll_async();
    // RCLCPP_INFO(get_logger(), "ubx_nav_hpposecef poll_async ...");
    // ubx_nav_->hpposecef()->poll_async();
    // RCLCPP_INFO(get_logger(), "ubx_nav_hpposllh poll_async ...");
    // ubx_nav_->hpposllh()->poll_async();
    // RCLCPP_INFO(get_logger(), "ubx_nav_odo poll_async ...");
    // ubx_nav_->odo()->poll_async();
    // RCLCPP_INFO(get_logger(), "ubx_nav_pvt poll_async ...");
    // ubx_nav_->pvt()->poll_async();
    // RCLCPP_INFO(get_logger(), "ubx_nav_status poll_async ...");
    // ubx_nav_->status()->poll_async();
    // RCLCPP_INFO(get_logger(), "ubx_nav_relposned poll_async ...");
    // ubx_nav_->relposned()->poll_async();
    // RCLCPP_INFO(get_logger(), "ubx_nav_timeutc poll_async ...");
    // ubx_nav_->timeutc()->poll_async();
    // RCLCPP_INFO(get_logger(), "ubx_nav_velecef poll_async ...");
    // ubx_nav_->velecef()->poll_async();
    // RCLCPP_INFO(get_logger(), "ubx_nav_velned poll_async ...");
    // ubx_nav_->velned()->poll_async();
  }
};
}  // namespace ublox_dgnss

RCLCPP_COMPONENTS_REGISTER_NODE(ublox_dgnss::UbloxDGNSSNode)<|MERGE_RESOLUTION|>--- conflicted
+++ resolved
@@ -363,14 +363,12 @@
   std::map<std::string, param_state_t> cfg_param_cache_map_;
 
   std::string frame_id_;
-<<<<<<< HEAD
-  std::string unique_id_;
-=======
   const std::string FRAME_ID_PARAM_NAME = "FRAME_ID";
 
   std::string serial_str_ ;
   const std::string DEV_STRING_PARAM_NAME = "DEVICE_SERIAL_STRING";
->>>>>>> 54ca4928
+
+  std::string unique_id_;
 
   rclcpp::Publisher<ublox_ubx_msgs::msg::UBXNavClock>::SharedPtr ubx_nav_clock_pub_;
   rclcpp::Publisher<ublox_ubx_msgs::msg::UBXNavCov>::SharedPtr ubx_nav_cov_pub_;
